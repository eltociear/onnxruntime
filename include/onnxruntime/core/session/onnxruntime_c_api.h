--- conflicted
+++ resolved
@@ -3592,140 +3592,6 @@
   */
   void(ORT_API_CALL* MemoryInfoGetDeviceType)(_In_ const OrtMemoryInfo* ptr, _Out_ OrtMemoryInfoDeviceType* out);
 
-<<<<<<< HEAD
-  /// @}
-  /// \name OrtKernelInfo
-  /// @{
-
-  /** \brief Get the number of inputs from ::OrtKernelInfo.
-  *
-  * \param[in]  info Instance of ::OrtKernelInfo.
-  * \param[out] out  Pointer to variable assigned with the result on success.
-  *
-  * \snippet{doc} snippets.dox OrtStatus Return Value
-  * \since Version 1.14
-  */
-  ORT_API2_STATUS(KernelInfo_GetInputCount, _In_ const OrtKernelInfo* info, _Out_ size_t* out);
-
-  /** \brief Get the number of outputs from ::OrtKernelInfo.
-  *
-  * \param[in]  info Instance of ::OrtKernelInfo.
-  * \param[out] out  Pointer to variable assigned with the result on success.
-  *
-  * \snippet{doc} snippets.dox OrtStatus Return Value
-  * \since Version 1.14
-  */
-  ORT_API2_STATUS(KernelInfo_GetOutputCount, _In_ const OrtKernelInfo* info, _Out_ size_t* out);
-
-  /** \brief Get information (e.g., type, shape, and name) for an input from ::OrtKernelInfo.
-  *
-  * \param[in]  info     An instance of ::OrtKernelInfo.
-  * \param[in]  index    The index of the input info to get.
-  *                      Returns a failure status if out-of-bounds.
-  * \param[out] out      Pointer set to instance of ::OrtKernelIOInfo on success.
-  *                      Must be released with OrtApi::ReleaseKernelIOInfo
-  *
-  * \snippet{doc} snippets.dox OrtStatus Return Value
-  * \since Version 1.14
-  */
-  ORT_API2_STATUS(KernelInfo_GetInputInfo, _In_ const OrtKernelInfo* info, _In_ size_t index,
-                  _Outptr_ OrtKernelIOInfo** out);
-
-  /** \brief Get information (e.g., type, shape, and name) for an output from ::OrtKernelInfo.
-  *
-  * \param[in]  info     An instance of ::OrtKernelInfo.
-  * \param[in]  index    The index of the output info to get.
-  *                      Returns a failure status if out-of-bounds.
-  * \param[out] out      Pointer set to instance of ::OrtKernelIOInfo on success.
-  *                      Must be released with OrtApi::ReleaseIOInfo
-  *
-  * \snippet{doc} snippets.dox OrtStatus Return Value
-  * \since Version 1.14
-  */
-  ORT_API2_STATUS(KernelInfo_GetOutputInfo, _In_ const OrtKernelInfo* info, _In_ size_t index,
-                  _Outptr_ OrtKernelIOInfo** out);
-
-  /// @}
-  /// \name OrtKernelIOInfo
-  /// @{
-
-  /* \brief: Release ::OrtKernelIOInfo
-  *
-  * \param[in] OrtIOInfo
-  *
-  * \since Version 1.14
-  */
-  ORT_CLASS_RELEASE(KernelIOInfo);
-
-  /** \brief Get the name of a KernelInfo's input or output.
-  *
-  * \param[in]     io_info  An instance of ::OrtKernelIOInfo.
-  * \param[out]    out      Pointer set to the non-modifiable UTF-8 null-terminated string representing the 
-  *                         input or output name. Do not free, as this is owned by the ::OrtKernelIOInfo object.
-  * \param[in,out] length   Optional pointer set to the name's length (not counting the null-terminator).
-  *                         Ignored if NULL.
-  *
-  * \snippet{doc} snippets.dox OrtStatus Return Value
-  * \since Version 1.14
-  */
-  ORT_API2_STATUS(KernelIOInfo_GetName, _In_ const OrtKernelIOInfo* io_info, _Outptr_result_z_ const char** out,
-                  _Out_opt_ size_t* length);
-
-  /** \brief Get the type information for a KenerlInfo input or output.
-  *
-  * \param[in]  io_info   An instance of ::OrtKernelIOInfo.
-  * \param[out] type_info Pointer set to a non-modifiable ::OrtTypeInfo.
-  *                       Do not free, as this is owned by the ::OrtKernelIOInfo object.
-  *
-  * \snippet{doc} snippets.dox OrtStatus Return Value
-  * \since Version 1.14
-  */
-  ORT_API2_STATUS(KernelIOInfo_GetTypeInfo, _In_ const OrtKernelIOInfo* io_info,
-                  _Outptr_ const OrtTypeInfo** type_info);
-
-  /// @}
-  /// \name OrtSessionOptions
-  /// @{
-
-  /** \brief Checks if the given session configuration entry exists.
-  *
-  * \param[in] options The session options.
-  * \param[in] config_key A null-terminated UTF-8 string representation of the configuration key.
-  * \param[out] out Pointer set to 1 if the entry exists and 0 otherwise.
-  *
-  * \snippet{doc} snippets.dox OrtStatus Return Value
-  * \since Version 1.14
-  */
-  ORT_API2_STATUS(HasSessionConfigEntry, _In_ const OrtSessionOptions* options,
-                  _In_z_ const char* config_key, _Out_ int* out);
-
-  /** \brief Get a session configuration value.
-  *
-  * Returns a failure status if the configuration key does not exist.
-  * The config_key and the format of config_value are defined in onnxruntime_session_options_config_keys.h
-  *
-  * If `config_value` is nullptr, the value of `size` is set to the true size of the string
-  * value (including null-terminator), and a success status is returned.
-  *
-  * If the `size` parameter is greater than or equal to the actual string value's size,
-  * the value of `size` is set to the true size of the string value, the provided memory
-  * is filled with the value's contents, and a success status is returned.
-  *
-  * If the `size` parameter is less than the actual string value's size and `config_value`
-  * is not nullptr, the value of `size` is set to the true size of the string value
-  * and a failure status is returned.
-  *
-  * \param[in] options The session options.
-  * \param[in] config_key A null-terminated UTF-8 string representation of the config key
-  * \param[in] config_value Pointer to memory where the null-terminated UTF-8 string value will be stored.
-  * \param[in,out] size Pointer to the size of the `config_value` buffer. See above comments for details.
-  *
-  * \snippet{doc} snippets.dox OrtStatus Return Value
-  * \since Version 1.14
-  */
-  ORT_API2_STATUS(GetSessionConfigEntry, _In_ const OrtSessionOptions* options,
-                  _In_z_ const char* config_key, _Out_writes_z_(size) char* config_value, _Inout_ size_t* size);
-=======
   /* \brief Update the OrtEnv instance with custom log severity level
    *
    * \param[in] ort_env The OrtEnv instance being used
@@ -3734,7 +3600,139 @@
    * \since Version 1.14.
    */
   ORT_API2_STATUS(UpdateEnvWithCustomLogLevel, _In_ OrtEnv* ort_env, OrtLoggingLevel log_severity_level);
->>>>>>> 369a8224
+
+  /// @}
+  /// \name OrtKernelInfo
+  /// @{
+
+  /** \brief Get the number of inputs from ::OrtKernelInfo.
+  *
+  * \param[in]  info Instance of ::OrtKernelInfo.
+  * \param[out] out  Pointer to variable assigned with the result on success.
+  *
+  * \snippet{doc} snippets.dox OrtStatus Return Value
+  * \since Version 1.14
+  */
+  ORT_API2_STATUS(KernelInfo_GetInputCount, _In_ const OrtKernelInfo* info, _Out_ size_t* out);
+
+  /** \brief Get the number of outputs from ::OrtKernelInfo.
+  *
+  * \param[in]  info Instance of ::OrtKernelInfo.
+  * \param[out] out  Pointer to variable assigned with the result on success.
+  *
+  * \snippet{doc} snippets.dox OrtStatus Return Value
+  * \since Version 1.14
+  */
+  ORT_API2_STATUS(KernelInfo_GetOutputCount, _In_ const OrtKernelInfo* info, _Out_ size_t* out);
+
+  /** \brief Get information (e.g., type, shape, and name) for an input from ::OrtKernelInfo.
+  *
+  * \param[in]  info     An instance of ::OrtKernelInfo.
+  * \param[in]  index    The index of the input info to get.
+  *                      Returns a failure status if out-of-bounds.
+  * \param[out] out      Pointer set to instance of ::OrtKernelIOInfo on success.
+  *                      Must be released with OrtApi::ReleaseKernelIOInfo
+  *
+  * \snippet{doc} snippets.dox OrtStatus Return Value
+  * \since Version 1.14
+  */
+  ORT_API2_STATUS(KernelInfo_GetInputInfo, _In_ const OrtKernelInfo* info, _In_ size_t index,
+                  _Outptr_ OrtKernelIOInfo** out);
+
+  /** \brief Get information (e.g., type, shape, and name) for an output from ::OrtKernelInfo.
+  *
+  * \param[in]  info     An instance of ::OrtKernelInfo.
+  * \param[in]  index    The index of the output info to get.
+  *                      Returns a failure status if out-of-bounds.
+  * \param[out] out      Pointer set to instance of ::OrtKernelIOInfo on success.
+  *                      Must be released with OrtApi::ReleaseIOInfo
+  *
+  * \snippet{doc} snippets.dox OrtStatus Return Value
+  * \since Version 1.14
+  */
+  ORT_API2_STATUS(KernelInfo_GetOutputInfo, _In_ const OrtKernelInfo* info, _In_ size_t index,
+                  _Outptr_ OrtKernelIOInfo** out);
+
+  /// @}
+  /// \name OrtKernelIOInfo
+  /// @{
+
+  /* \brief: Release ::OrtKernelIOInfo
+  *
+  * \param[in] OrtIOInfo
+  *
+  * \since Version 1.14
+  */
+  ORT_CLASS_RELEASE(KernelIOInfo);
+
+  /** \brief Get the name of a KernelInfo's input or output.
+  *
+  * \param[in]     io_info  An instance of ::OrtKernelIOInfo.
+  * \param[out]    out      Pointer set to the non-modifiable UTF-8 null-terminated string representing the 
+  *                         input or output name. Do not free, as this is owned by the ::OrtKernelIOInfo object.
+  * \param[in,out] length   Optional pointer set to the name's length (not counting the null-terminator).
+  *                         Ignored if NULL.
+  *
+  * \snippet{doc} snippets.dox OrtStatus Return Value
+  * \since Version 1.14
+  */
+  ORT_API2_STATUS(KernelIOInfo_GetName, _In_ const OrtKernelIOInfo* io_info, _Outptr_result_z_ const char** out,
+                  _Out_opt_ size_t* length);
+
+  /** \brief Get the type information for a KenerlInfo input or output.
+  *
+  * \param[in]  io_info   An instance of ::OrtKernelIOInfo.
+  * \param[out] type_info Pointer set to a non-modifiable ::OrtTypeInfo.
+  *                       Do not free, as this is owned by the ::OrtKernelIOInfo object.
+  *
+  * \snippet{doc} snippets.dox OrtStatus Return Value
+  * \since Version 1.14
+  */
+  ORT_API2_STATUS(KernelIOInfo_GetTypeInfo, _In_ const OrtKernelIOInfo* io_info,
+                  _Outptr_ const OrtTypeInfo** type_info);
+
+  /// @}
+  /// \name OrtSessionOptions
+  /// @{
+
+  /** \brief Checks if the given session configuration entry exists.
+  *
+  * \param[in] options The session options.
+  * \param[in] config_key A null-terminated UTF-8 string representation of the configuration key.
+  * \param[out] out Pointer set to 1 if the entry exists and 0 otherwise.
+  *
+  * \snippet{doc} snippets.dox OrtStatus Return Value
+  * \since Version 1.14
+  */
+  ORT_API2_STATUS(HasSessionConfigEntry, _In_ const OrtSessionOptions* options,
+                  _In_z_ const char* config_key, _Out_ int* out);
+
+  /** \brief Get a session configuration value.
+  *
+  * Returns a failure status if the configuration key does not exist.
+  * The config_key and the format of config_value are defined in onnxruntime_session_options_config_keys.h
+  *
+  * If `config_value` is nullptr, the value of `size` is set to the true size of the string
+  * value (including null-terminator), and a success status is returned.
+  *
+  * If the `size` parameter is greater than or equal to the actual string value's size,
+  * the value of `size` is set to the true size of the string value, the provided memory
+  * is filled with the value's contents, and a success status is returned.
+  *
+  * If the `size` parameter is less than the actual string value's size and `config_value`
+  * is not nullptr, the value of `size` is set to the true size of the string value
+  * and a failure status is returned.
+  *
+  * \param[in] options The session options.
+  * \param[in] config_key A null-terminated UTF-8 string representation of the config key
+  * \param[in] config_value Pointer to memory where the null-terminated UTF-8 string value will be stored.
+  * \param[in,out] size Pointer to the size of the `config_value` buffer. See above comments for details.
+  *
+  * \snippet{doc} snippets.dox OrtStatus Return Value
+  * \since Version 1.14
+  */
+  ORT_API2_STATUS(GetSessionConfigEntry, _In_ const OrtSessionOptions* options,
+                  _In_z_ const char* config_key, _Out_writes_z_(size) char* config_value, _Inout_ size_t* size);
 
 #ifdef __cplusplus
   OrtApi(const OrtApi&)=delete; // Prevent users from accidentally copying the API structure, it should always be passed as a pointer
