// Copyright (c) Microsoft Corporation. All rights reserved.
// Licensed under the MIT License.

// See docs\c_cxx\README.md on generating the Doxygen documentation from this file

/** \mainpage C & C++ APIs
*
* <h1>C</h1>
*
* ::OrtApi - Click here to go to the structure with all C API functions.
*
* <h1>C++</h1>
*
* ::Ort - Click here to go to the namespace holding all of the C++ wrapper classes
*
* It is a set of header only wrapper classes around the C API. The goal is to turn the C style return value error codes into C++ exceptions, and to
* automate memory management through standard C++ RAII principles.
*
* \addtogroup Global
* ONNX Runtime C API
* @{
*/

#pragma once
#include <stdlib.h>
#include <stdint.h>
#include <string.h>

/** \brief The API version defined in this header
*
* This value is used by some API functions to behave as this version of the header expects.
*/
#define ORT_API_VERSION 13

#ifdef __cplusplus
extern "C" {
#endif

//! @}
// SAL2 Definitions
#ifndef _WIN32
#define _In_
#define _In_z_
#define _In_opt_
#define _In_opt_z_
#define _Out_
#define _Outptr_
#define _Out_opt_
#define _Inout_
#define _Inout_opt_
#define _Frees_ptr_opt_
#define _Ret_maybenull_
#define _Ret_notnull_
#define _Check_return_
#define _Outptr_result_maybenull_
#define _In_reads_(X)
#define _Inout_updates_all_(X)
#define _Out_writes_bytes_all_(X)
#define _Out_writes_all_(X)
#define _Success_(X)
#define _Outptr_result_buffer_maybenull_(X)
#define _Outptr_result_z_
#define ORT_ALL_ARGS_NONNULL __attribute__((nonnull))
#else
#include <specstrings.h>
#define ORT_ALL_ARGS_NONNULL
#endif

#ifdef _WIN32
// Define ORT_DLL_IMPORT if your program is dynamically linked to Ort.
// dllexport is not used, we use a .def file.
#ifdef ORT_DLL_IMPORT
#define ORT_EXPORT __declspec(dllimport)
#else
#define ORT_EXPORT
#endif
#define ORT_API_CALL _stdcall
#define ORT_MUST_USE_RESULT
#define ORTCHAR_T wchar_t
#else
// To make symbols visible on macOS/iOS
#ifdef __APPLE__
#define ORT_EXPORT __attribute__((visibility("default")))
#else
#define ORT_EXPORT
#endif
#define ORT_API_CALL
#define ORT_MUST_USE_RESULT __attribute__((warn_unused_result))
#define ORTCHAR_T char
#endif

#ifndef ORT_TSTR
#ifdef _WIN32
#define ORT_TSTR(X) L##X
#else
#define ORT_TSTR(X) X
#endif
#endif

// Any pointer marked with _In_ or _Out_, cannot be NULL.

// Windows users should use unicode paths when possible to bypass the MAX_PATH limitation
// Every pointer marked with _In_ or _Out_, cannot be NULL. Caller should ensure that.
// for ReleaseXXX(...) functions, they can accept NULL pointer.

#ifdef __cplusplus
// For any compiler with C++11 support, MSVC 2015 and greater, or Clang version supporting noexcept.
// Such complex condition is needed because compilers set __cplusplus value differently.
#ifndef __has_feature
#define __has_feature(x) 0
#endif
#if ((__cplusplus >= 201103L) || (_MSC_VER >= 1900) || (defined(__has_feature) && __has_feature(cxx_noexcept)))
#define NO_EXCEPTION noexcept
#else
#define NO_EXCEPTION throw()
#endif
#else
#define NO_EXCEPTION
#endif

// __VA_ARGS__ on Windows and Linux are different
#define ORT_API(RETURN_TYPE, NAME, ...) RETURN_TYPE ORT_API_CALL NAME(__VA_ARGS__) NO_EXCEPTION

#define ORT_API_STATUS(NAME, ...) \
  _Success_(return == 0) _Check_return_ _Ret_maybenull_ OrtStatusPtr ORT_API_CALL NAME(__VA_ARGS__) NO_EXCEPTION ORT_MUST_USE_RESULT

// XXX: Unfortunately, SAL annotations are known to not work with function pointers
#define ORT_API2_STATUS(NAME, ...) \
  _Check_return_ _Ret_maybenull_ OrtStatusPtr(ORT_API_CALL* NAME)(__VA_ARGS__) NO_EXCEPTION ORT_MUST_USE_RESULT

// Used in *.cc files. Almost as same as ORT_API_STATUS, except without ORT_MUST_USE_RESULT and ORT_EXPORT
#define ORT_API_STATUS_IMPL(NAME, ...) \
  GSL_SUPPRESS(r .11)                  \
  _Success_(return == 0) _Check_return_ _Ret_maybenull_ OrtStatusPtr ORT_API_CALL NAME(__VA_ARGS__) NO_EXCEPTION

#define ORT_CLASS_RELEASE(X) void(ORT_API_CALL * Release##X)(_Frees_ptr_opt_ Ort##X * input)

#ifdef __DOXYGEN__
#undef ORT_API_STATUS
#define ORT_API_STATUS(NAME, ...) OrtStatus* NAME(__VA_ARGS__)
#undef ORT_API2_STATUS
#define ORT_API2_STATUS(NAME, ...) OrtStatus* NAME(__VA_ARGS__)
#undef ORT_CLASS_RELEASE
#define ORT_CLASS_RELEASE(X) void Release##X(Ort##X* input)
#undef NO_EXCEPTION
#define NO_EXCEPTION
#endif
/** \addtogroup Global
 * ONNX Runtime C API
 * @{
 */

/** Copied from TensorProto::DataType
* Currently, Ort doesn't support complex64, complex128
*/
typedef enum ONNXTensorElementDataType {
  ONNX_TENSOR_ELEMENT_DATA_TYPE_UNDEFINED,
  ONNX_TENSOR_ELEMENT_DATA_TYPE_FLOAT,   // maps to c type float
  ONNX_TENSOR_ELEMENT_DATA_TYPE_UINT8,   // maps to c type uint8_t
  ONNX_TENSOR_ELEMENT_DATA_TYPE_INT8,    // maps to c type int8_t
  ONNX_TENSOR_ELEMENT_DATA_TYPE_UINT16,  // maps to c type uint16_t
  ONNX_TENSOR_ELEMENT_DATA_TYPE_INT16,   // maps to c type int16_t
  ONNX_TENSOR_ELEMENT_DATA_TYPE_INT32,   // maps to c type int32_t
  ONNX_TENSOR_ELEMENT_DATA_TYPE_INT64,   // maps to c type int64_t
  ONNX_TENSOR_ELEMENT_DATA_TYPE_STRING,  // maps to c++ type std::string
  ONNX_TENSOR_ELEMENT_DATA_TYPE_BOOL,
  ONNX_TENSOR_ELEMENT_DATA_TYPE_FLOAT16,
  ONNX_TENSOR_ELEMENT_DATA_TYPE_DOUBLE,      // maps to c type double
  ONNX_TENSOR_ELEMENT_DATA_TYPE_UINT32,      // maps to c type uint32_t
  ONNX_TENSOR_ELEMENT_DATA_TYPE_UINT64,      // maps to c type uint64_t
  ONNX_TENSOR_ELEMENT_DATA_TYPE_COMPLEX64,   // complex with float32 real and imaginary components
  ONNX_TENSOR_ELEMENT_DATA_TYPE_COMPLEX128,  // complex with float64 real and imaginary components
  ONNX_TENSOR_ELEMENT_DATA_TYPE_BFLOAT16     // Non-IEEE floating-point format based on IEEE754 single-precision
} ONNXTensorElementDataType;

// Synced with onnx TypeProto oneof
typedef enum ONNXType {
  ONNX_TYPE_UNKNOWN,
  ONNX_TYPE_TENSOR,
  ONNX_TYPE_SEQUENCE,
  ONNX_TYPE_MAP,
  ONNX_TYPE_OPAQUE,
  ONNX_TYPE_SPARSETENSOR,
  ONNX_TYPE_OPTIONAL
} ONNXType;

// These types are synced with internal
// SparseFormatFlags
typedef enum OrtSparseFormat {
  ORT_SPARSE_UNDEFINED = 0,
  ORT_SPARSE_COO = 0x1,
  ORT_SPARSE_CSRC = 0x2,
  ORT_SPARSE_BLOCK_SPARSE = 0x4
} OrtSparseFormat;

// Enum allows to query sparse tensor indices
enum OrtSparseIndicesFormat {
  ORT_SPARSE_COO_INDICES,
  ORT_SPARSE_CSR_INNER_INDICES,
  ORT_SPARSE_CSR_OUTER_INDICES,
  ORT_SPARSE_BLOCK_SPARSE_INDICES
};

/** \brief Logging severity levels
 *
 * In typical API usage, specifying a logging severity level specifies the minimum severity of log messages to show.
 */
typedef enum OrtLoggingLevel {
  ORT_LOGGING_LEVEL_VERBOSE,  ///< Verbose informational messages (least severe).
  ORT_LOGGING_LEVEL_INFO,     ///< Informational messages.
  ORT_LOGGING_LEVEL_WARNING,  ///< Warning messages.
  ORT_LOGGING_LEVEL_ERROR,    ///< Error messages.
  ORT_LOGGING_LEVEL_FATAL,    ///< Fatal error messages (most severe).
} OrtLoggingLevel;

typedef enum OrtErrorCode {
  ORT_OK,
  ORT_FAIL,
  ORT_INVALID_ARGUMENT,
  ORT_NO_SUCHFILE,
  ORT_NO_MODEL,
  ORT_ENGINE_ERROR,
  ORT_RUNTIME_EXCEPTION,
  ORT_INVALID_PROTOBUF,
  ORT_MODEL_LOADED,
  ORT_NOT_IMPLEMENTED,
  ORT_INVALID_GRAPH,
  ORT_EP_FAIL,
} OrtErrorCode;

typedef enum OrtOpAttrType {
  ORT_OP_ATTR_UNDEFINED = 0,
  ORT_OP_ATTR_INT,
  ORT_OP_ATTR_INTS,
  ORT_OP_ATTR_FLOAT,
  ORT_OP_ATTR_FLOATS,
  ORT_OP_ATTR_STRING,
  ORT_OP_ATTR_STRINGS,
} OrtOpAttrType;

//! @}
#define ORT_RUNTIME_CLASS(X) \
  struct Ort##X;             \
  typedef struct Ort##X Ort##X;

/** \addtogroup Global
 * ONNX Runtime C API
 * @{
 */
// The actual types defined have an Ort prefix
ORT_RUNTIME_CLASS(Env);
ORT_RUNTIME_CLASS(Status);  // nullptr for Status* indicates success
ORT_RUNTIME_CLASS(MemoryInfo);
ORT_RUNTIME_CLASS(IoBinding);
ORT_RUNTIME_CLASS(Session);  //Don't call ReleaseSession from Dllmain (because session owns a thread pool)
ORT_RUNTIME_CLASS(Value);
ORT_RUNTIME_CLASS(RunOptions);
ORT_RUNTIME_CLASS(TypeInfo);
ORT_RUNTIME_CLASS(TensorTypeAndShapeInfo);
ORT_RUNTIME_CLASS(SessionOptions);
ORT_RUNTIME_CLASS(CustomOpDomain);
ORT_RUNTIME_CLASS(MapTypeInfo);
ORT_RUNTIME_CLASS(SequenceTypeInfo);
ORT_RUNTIME_CLASS(ModelMetadata);
ORT_RUNTIME_CLASS(ThreadPoolParams);
ORT_RUNTIME_CLASS(ThreadingOptions);
ORT_RUNTIME_CLASS(ArenaCfg);
ORT_RUNTIME_CLASS(PrepackedWeightsContainer);
ORT_RUNTIME_CLASS(TensorRTProviderOptionsV2);
ORT_RUNTIME_CLASS(CUDAProviderOptionsV2);
ORT_RUNTIME_CLASS(CANNProviderOptions);
ORT_RUNTIME_CLASS(Op);
ORT_RUNTIME_CLASS(OpAttr);
ORT_RUNTIME_CLASS(KernelIOInfo);

#ifdef _WIN32
typedef _Return_type_success_(return == 0) OrtStatus* OrtStatusPtr;
#else
typedef OrtStatus* OrtStatusPtr;
#endif

/** \brief Memory allocation interface
*
* Structure of function pointers that defines a memory allocator. This can be created and filled in by the user for custom allocators.
*
* When an allocator is passed to any function, be sure that the allocator object is not destroyed until the last allocated object using it is freed.
*/
typedef struct OrtAllocator {
  uint32_t version;                                                                   ///< Must be initialized to ORT_API_VERSION
  void*(ORT_API_CALL* Alloc)(struct OrtAllocator* this_, size_t size);                ///< Returns a pointer to an allocated block of `size` bytes
  void(ORT_API_CALL* Free)(struct OrtAllocator* this_, void* p);                      ///< Free a block of memory previously allocated with OrtAllocator::Alloc
  const struct OrtMemoryInfo*(ORT_API_CALL* Info)(const struct OrtAllocator* this_);  ///< Return a pointer to an ::OrtMemoryInfo that describes this allocator
} OrtAllocator;

typedef void(ORT_API_CALL* OrtLoggingFunction)(
    void* param, OrtLoggingLevel severity, const char* category, const char* logid, const char* code_location,
    const char* message);

/** \brief Graph optimization level
*
* Refer to https://www.onnxruntime.ai/docs/resources/graph-optimizations.html
* for an in-depth understanding of Graph Optimizations
*/
typedef enum GraphOptimizationLevel {
  ORT_DISABLE_ALL = 0,
  ORT_ENABLE_BASIC = 1,
  ORT_ENABLE_EXTENDED = 2,
  ORT_ENABLE_ALL = 99
} GraphOptimizationLevel;

typedef enum ExecutionMode {
  ORT_SEQUENTIAL = 0,
  ORT_PARALLEL = 1,
} ExecutionMode;

/** \brief Language projection identifiers
* /see OrtApi::SetLanguageProjection
*/
typedef enum OrtLanguageProjection {
  ORT_PROJECTION_C = 0,
  ORT_PROJECTION_CPLUSPLUS = 1,
  ORT_PROJECTION_CSHARP = 2,
  ORT_PROJECTION_PYTHON = 3,
  ORT_PROJECTION_JAVA = 4,
  ORT_PROJECTION_WINML = 5,
  ORT_PROJECTION_NODEJS = 6,
} OrtLanguageProjection;

struct OrtKernelInfo;
typedef struct OrtKernelInfo OrtKernelInfo;
struct OrtKernelContext;
typedef struct OrtKernelContext OrtKernelContext;
struct OrtCustomOp;
typedef struct OrtCustomOp OrtCustomOp;

typedef enum OrtAllocatorType {
  OrtInvalidAllocator = -1,
  OrtDeviceAllocator = 0,
  OrtArenaAllocator = 1
} OrtAllocatorType;

/** \brief Memory types for allocated memory, execution provider specific types should be extended in each provider.
*/
// Whenever this struct is updated, please also update the MakeKey function in onnxruntime / core / framework / execution_provider.cc
typedef enum OrtMemType {
  OrtMemTypeCPUInput = -2,              ///< Any CPU memory used by non-CPU execution provider
  OrtMemTypeCPUOutput = -1,             ///< CPU accessible memory outputted by non-CPU execution provider, i.e. CUDA_PINNED
  OrtMemTypeCPU = OrtMemTypeCPUOutput,  ///< Temporary CPU accessible memory allocated by non-CPU execution provider, i.e. CUDA_PINNED
  OrtMemTypeDefault = 0,                ///< The default allocator for execution provider
} OrtMemType;

/** \brief This mimics OrtDevice type constants so they can be returned in the API
 */
typedef enum OrtMemoryInfoDeviceType {
  OrtMemoryInfoDeviceType_CPU = 0,
  OrtMemoryInfoDeviceType_GPU = 1,
  OrtMemoryInfoDeviceType_FPGA = 2
} OrtMemoryInfoDeviceType;

/** \brief Algorithm to use for cuDNN Convolution Op
*/
typedef enum OrtCudnnConvAlgoSearch {
  OrtCudnnConvAlgoSearchExhaustive,  // expensive exhaustive benchmarking using cudnnFindConvolutionForwardAlgorithmEx
  OrtCudnnConvAlgoSearchHeuristic,   // lightweight heuristic based search using cudnnGetConvolutionForwardAlgorithm_v7
  OrtCudnnConvAlgoSearchDefault,     // default algorithm using CUDNN_CONVOLUTION_FWD_ALGO_IMPLICIT_PRECOMP_GEMM
} OrtCudnnConvAlgoSearch;

/** \brief CUDA Provider Options
*
* \see OrtApi::SessionOptionsAppendExecutionProvider_CUDA
*/
typedef struct OrtCUDAProviderOptions {
#ifdef __cplusplus
  OrtCUDAProviderOptions() : device_id{}, cudnn_conv_algo_search{OrtCudnnConvAlgoSearchExhaustive}, gpu_mem_limit{SIZE_MAX}, arena_extend_strategy{}, do_copy_in_default_stream{1}, has_user_compute_stream{}, user_compute_stream{}, default_memory_arena_cfg{} {}
#endif

  /** \brief CUDA device Id
  *   Defaults to 0.
  */
  int device_id;

  /** \brief CUDA Convolution algorithm search configuration.
  *   See enum OrtCudnnConvAlgoSearch for more details.
  *   Defaults to OrtCudnnConvAlgoSearchExhaustive.
  */
  OrtCudnnConvAlgoSearch cudnn_conv_algo_search;

  /** \brief CUDA memory limit (To use all possible memory pass in maximum size_t)
  *   Defaults to SIZE_MAX.
  *   \note If a ::OrtArenaCfg has been applied, it will override this field
  */
  size_t gpu_mem_limit;

  /** \brief Strategy used to grow the memory arena
  *   0 = kNextPowerOfTwo<br>
  *   1 = kSameAsRequested<br>
  *   Defaults to 0.
  *   \note If a ::OrtArenaCfg has been applied, it will override this field
  */
  int arena_extend_strategy;

  /** \brief Flag indicating if copying needs to take place on the same stream as the compute stream in the CUDA EP
  *   0 = Use separate streams for copying and compute.
  *   1 = Use the same stream for copying and compute.
  *   Defaults to 1.
  *   WARNING: Setting this to 0 may result in data races for some models.
  *   Please see issue #4829 for more details.
  */
  int do_copy_in_default_stream;

  /** \brief Flag indicating if there is a user provided compute stream
  *   Defaults to 0.
  */
  int has_user_compute_stream;

  /** \brief User provided compute stream.
  *   If provided, please set `has_user_compute_stream` to 1.
  */
  void* user_compute_stream;

  /** \brief CUDA memory arena configuration parameters
  */
  OrtArenaCfg* default_memory_arena_cfg;

} OrtCUDAProviderOptions;

/** \brief ROCM Provider Options
*
* \see OrtApi::SessionOptionsAppendExecutionProvider_ROCM
*/
typedef struct OrtROCMProviderOptions {
#ifdef __cplusplus
  OrtROCMProviderOptions()
      : device_id{},
        miopen_conv_exhaustive_search{0},
        gpu_mem_limit{SIZE_MAX},
        arena_extend_strategy{},
        do_copy_in_default_stream{1},
        has_user_compute_stream{},
        user_compute_stream{},
        tunable_op_enabled{false},
        default_memory_arena_cfg{} {}
#endif

  /** \brief ROCM device Id
  *   Defaults to 0.
  */
  int device_id;

  /** \brief ROCM MIOpen Convolution algorithm exaustive search option.
  *   Defaults to 0 (false).
  */
  int miopen_conv_exhaustive_search;

  /** \brief ROCM memory limit (To use all possible memory pass in maximum size_t)
  *   Defaults to SIZE_MAX.
  *   \note If a ::OrtArenaCfg has been applied, it will override this field
  */
  size_t gpu_mem_limit;

  /** \brief Strategy used to grow the memory arena
  *   0 = kNextPowerOfTwo<br>
  *   1 = kSameAsRequested<br>
  *   Defaults to 0.
  *   \note If a ::OrtArenaCfg has been applied, it will override this field
  */
  int arena_extend_strategy;

  /** \brief Flag indicating if copying needs to take place on the same stream as the compute stream in the ROCM EP
  *   0 = Use separate streams for copying and compute.
  *   1 = Use the same stream for copying and compute.
  *   Defaults to 1.
  *   WARNING: Setting this to 0 may result in data races for some models.
  *   Please see issue #4829 for more details.
  */
  int do_copy_in_default_stream;

  /** \brief Flag indicating if there is a user provided compute stream
  *   Defaults to 0.
  */
  int has_user_compute_stream;

  /** \brief User provided compute stream.
  *   If provided, please set `has_user_compute_stream` to 1.
  */
  void* user_compute_stream;

  /** \brief Enable TunableOp.
  *   Set it to 1 to enable TunableOp. Otherwise, it is disabled by default.
  *   This option can be superseded by environment variable ORT_ROCM_TUNABLE_OP_ENABLED.
  */
  int tunable_op_enabled;

  /** \brief ROCM memory arena configuration parameters
  */
  OrtArenaCfg* default_memory_arena_cfg;

} OrtROCMProviderOptions;

/** \brief TensorRT Provider Options
*
* \see OrtApi::SessionOptionsAppendExecutionProvider_TensorRT
*/
typedef struct OrtTensorRTProviderOptions {
  int device_id;                                ///< CUDA device id (0 = default device)
  int has_user_compute_stream;                  // indicator of user specified CUDA compute stream.
  void* user_compute_stream;                    // user specified CUDA compute stream.
  int trt_max_partition_iterations;             // maximum iterations for TensorRT parser to get capability
  int trt_min_subgraph_size;                    // minimum size of TensorRT subgraphs
  size_t trt_max_workspace_size;                // maximum workspace size for TensorRT.
  int trt_fp16_enable;                          // enable TensorRT FP16 precision. Default 0 = false, nonzero = true
  int trt_int8_enable;                          // enable TensorRT INT8 precision. Default 0 = false, nonzero = true
  const char* trt_int8_calibration_table_name;  // TensorRT INT8 calibration table name.
  int trt_int8_use_native_calibration_table;    // use native TensorRT generated calibration table. Default 0 = false, nonzero = true
  int trt_dla_enable;                           // enable DLA. Default 0 = false, nonzero = true
  int trt_dla_core;                             // DLA core number. Default 0
  int trt_dump_subgraphs;                       // dump TRT subgraph. Default 0 = false, nonzero = true
  int trt_engine_cache_enable;                  // enable engine caching. Default 0 = false, nonzero = true
  const char* trt_engine_cache_path;            // specify engine cache path
  int trt_engine_decryption_enable;             // enable engine decryption. Default 0 = false, nonzero = true
  const char* trt_engine_decryption_lib_path;   // specify engine decryption library path
  int trt_force_sequential_engine_build;        // force building TensorRT engine sequentially. Default 0 = false, nonzero = true
  // This is the legacy struct and don't add new fields here.
  // For new field that can be represented by string, please add it in include/onnxruntime/core/providers/tensorrt/tensorrt_provider_options.h
  // For non-string field, need to create a new separate api to handle it.
} OrtTensorRTProviderOptions;

/** \brief MIGraphX Provider Options
*
* \see OrtApi::SessionOptionsAppendExecutionProvider_MIGraphX
*/
typedef struct OrtMIGraphXProviderOptions {
  int device_id;             // hip device id.
  int migraphx_fp16_enable;  // enable MIGraphX FP16 precision. Default 0 = false, nonzero = true
  int migraphx_int8_enable;  // enable MIGraphX INT8 precision. Default 0 = false, nonzero = true
} OrtMIGraphXProviderOptions;

/** \brief OpenVINO Provider Options
*
* \see OrtApi::SessionOptionsAppendExecutionProvider_OpenVINO
*/
typedef struct OrtOpenVINOProviderOptions {
#ifdef __cplusplus
  OrtOpenVINOProviderOptions() : device_type{}, enable_vpu_fast_compile{}, device_id{},
                                 num_of_threads{}, use_compiled_network{}, blob_dump_path{},
                                 context{}, enable_opencl_throttling{}, enable_dynamic_shapes{} {}
#endif
  /** \brief Device type string
  *
  * Valid settings are one of: "CPU_FP32", "CPU_FP16", "GPU_FP32", "GPU_FP16", "MYRIAD_FP16", "VAD-M_FP16" or "VAD-F_FP32"
  */
  const char* device_type;
  unsigned char enable_vpu_fast_compile;  ///< 0 = disabled, nonzero = enabled
  const char* device_id;
  size_t num_of_threads;               ///< 0 = Use default number of threads
  unsigned char use_compiled_network;  ///< 0 = disabled, nonzero = enabled
  const char* blob_dump_path;          // path is set to empty by default
  void* context;
  unsigned char enable_opencl_throttling; ///< 0 = disabled, nonzero = enabled
  unsigned char enable_dynamic_shapes;  ///< 0 = disabled, nonzero = enabled
} OrtOpenVINOProviderOptions;

struct OrtApi;
typedef struct OrtApi OrtApi;

struct OrtTrainingApi;
typedef struct OrtTrainingApi OrtTrainingApi;

/** \brief The helper interface to get the right version of OrtApi
*
* Get a pointer to this structure through ::OrtGetApiBase
*/
struct OrtApiBase {
  /** \brief Get a pointer to the requested version of the ::OrtApi
  *
  * \param[in] version Must be ::ORT_API_VERSION
  * \return The ::OrtApi for the version requested, nullptr will be returned if this version is unsupported, for example when using a runtime
  *   older than the version created with this header file.
  */
  const OrtApi*(ORT_API_CALL* GetApi)(uint32_t version)NO_EXCEPTION;
  const char*(ORT_API_CALL* GetVersionString)(void)NO_EXCEPTION;  ///< Returns a null terminated string of the version of the Onnxruntime library (eg: "1.8.1")
};
typedef struct OrtApiBase OrtApiBase;

/** \brief The Onnxruntime library's entry point to access the C API
*
* Call this to get the a pointer to an ::OrtApiBase
*/
ORT_EXPORT const OrtApiBase* ORT_API_CALL OrtGetApiBase(void) NO_EXCEPTION;

/** \brief Thread work loop function
*
* Onnxruntime will provide the working loop on custom thread creation
* Argument is an onnxruntime built-in type which will be provided when thread pool calls OrtCustomCreateThreadFn
*/
typedef void (*OrtThreadWorkerFn)(void* ort_worker_fn_param);

typedef const struct OrtCustomHandleType { char __place_holder; } * OrtCustomThreadHandle;

/** \brief Ort custom thread creation function
*
* The function should return a thread handle to be used in onnxruntime thread pools
* Onnxruntime will throw exception on return value of nullptr or 0, indicating that the function failed to create a thread
*/
typedef OrtCustomThreadHandle (*OrtCustomCreateThreadFn)(void* ort_custom_thread_creation_options, OrtThreadWorkerFn ort_thread_worker_fn, void* ort_worker_fn_param);

/** \brief Custom thread join function
*
* Onnxruntime thread pool destructor will call the function to join a custom thread.
* Argument ort_custom_thread_handle is the value returned by OrtCustomCreateThreadFn
*/
typedef void (*OrtCustomJoinThreadFn)(OrtCustomThreadHandle ort_custom_thread_handle);

/** \brief The C API
*
* All C API functions are defined inside this structure as pointers to functions.
* Call OrtApiBase::GetApi to get a pointer to it
*
* \nosubgrouping
*/
struct OrtApi {
  /// \name OrtStatus
  /// @{

  /**
  * \brief Create an OrtStatus from a null terminated string
  *
  * \param[in] code
  * \param[in] msg A null-terminated string. Its contents will be copied.
  * \return A new OrtStatus object, must be destroyed with OrtApi::ReleaseStatus
  */
  OrtStatus*(ORT_API_CALL* CreateStatus)(OrtErrorCode code, _In_ const char* msg)NO_EXCEPTION ORT_ALL_ARGS_NONNULL;

  /** \brief Get OrtErrorCode from OrtStatus
  *
  * \param[in] status
  * \return OrtErrorCode that \p status was created with
  */
  OrtErrorCode(ORT_API_CALL* GetErrorCode)(_In_ const OrtStatus* status) NO_EXCEPTION ORT_ALL_ARGS_NONNULL;

  /** \brief Get error string from OrtStatus
  *
  * \param[in] status
  * \return The error message inside the `status`. Do not free the returned value.
  */
  const char*(ORT_API_CALL* GetErrorMessage)(_In_ const OrtStatus* status)NO_EXCEPTION ORT_ALL_ARGS_NONNULL;

  /// @}
  /// \name OrtEnv
  /// @{

  /** \brief Create an OrtEnv
  *
  * \param[in] log_severity_level The log severity level.
  * \param[in] logid The log identifier.
  * \param[out] out Returned newly created OrtEnv. Must be freed with OrtApi::ReleaseEnv
  *
  * \snippet{doc} snippets.dox OrtStatus Return Value
  */
  ORT_API2_STATUS(CreateEnv, OrtLoggingLevel log_severity_level, _In_ const char* logid, _Outptr_ OrtEnv** out);

  /** \brief Create an OrtEnv
  *
  * \param[in] logging_function A pointer to a logging function.
  * \param[in] logger_param A pointer to arbitrary data passed as the ::OrtLoggingFunction `param` parameter to
  *                         `logging_function`.
  * \param[in] log_severity_level The log severity level.
  * \param[in] logid The log identifier.
  * \param[out] out Returned newly created OrtEnv. Must be freed with OrtApi::ReleaseEnv
  *
  * \snippet{doc} snippets.dox OrtStatus Return Value
  */
  ORT_API2_STATUS(CreateEnvWithCustomLogger, OrtLoggingFunction logging_function, _In_opt_ void* logger_param,
                  OrtLoggingLevel log_severity_level, _In_ const char* logid, _Outptr_ OrtEnv** out);

  /** \brief Enable Telemetry
  *
  * \note Telemetry events are on by default since they are lightweight
  * \param[in] env
  *
  * \snippet{doc} snippets.dox OrtStatus Return Value
  */
  ORT_API2_STATUS(EnableTelemetryEvents, _In_ const OrtEnv* env);
  /** \brief Disable Telemetry
  *
  * \see OrtApi::EnableTelemetryEvents
  * \param[in] env
  *
  * \snippet{doc} snippets.dox OrtStatus Return Value
  */
  ORT_API2_STATUS(DisableTelemetryEvents, _In_ const OrtEnv* env);

  /// @}
  /// \name OrtSession
  /// @{

  /** \brief Create an OrtSession from a model file
  *
  * \param[in] env
  * \param[in] model_path
  * \param[in] options
  * \param[out] out Returned newly created OrtSession. Must be freed with OrtApi::ReleaseSession
  *
  * \snippet{doc} snippets.dox OrtStatus Return Value
  */
  // TODO: document the path separator convention? '/' vs '\'
  // TODO: should specify the access characteristics of model_path. Is this read only during the
  // execution of CreateSession, or does the OrtSession retain a handle to the file/directory
  // and continue to access throughout the OrtSession lifetime?
  //  What sort of access is needed to model_path : read or read/write?
  ORT_API2_STATUS(CreateSession, _In_ const OrtEnv* env, _In_ const ORTCHAR_T* model_path,
                  _In_ const OrtSessionOptions* options, _Outptr_ OrtSession** out);

  /** \brief Create an OrtSession from memory
  *
  * \param[in] env
  * \param[in] model_data
  * \param[in] model_data_length
  * \param[in] options
  * \param[out] out Returned newly created OrtSession. Must be freed with OrtApi::ReleaseSession
  *
  * \snippet{doc} snippets.dox OrtStatus Return Value
  */
  ORT_API2_STATUS(CreateSessionFromArray, _In_ const OrtEnv* env, _In_ const void* model_data, size_t model_data_length,
                  _In_ const OrtSessionOptions* options, _Outptr_ OrtSession** out);

  /** \brief Run the model in an ::OrtSession
  *
  * Will not return until the model run has completed. Multiple threads might be used to run the model based on
  * the options in the ::OrtSession and settings used when creating the ::OrtEnv
  *
  * \param[in] session
  * \param[in] run_options If nullptr, will use a default ::OrtRunOptions
  * \param[in] input_names Array of null terminated UTF8 encoded strings of the input names
  * \param[in] inputs Array of ::OrtValue%s of the input values
  * \param[in] input_len Number of elements in the input_names and inputs arrays
  * \param[in] output_names Array of null terminated UTF8 encoded strings of the output names
  * \param[in] output_names_len Number of elements in the output_names and outputs array
  * \param[out] outputs Array of ::OrtValue%s that the outputs are stored in. This can also be
  *     an array of nullptr values, in this case ::OrtValue objects will be allocated and pointers
  *     to them will be set into the `outputs` array.
  *
  * \snippet{doc} snippets.dox OrtStatus Return Value
  */
  ORT_API2_STATUS(Run, _Inout_ OrtSession* session, _In_opt_ const OrtRunOptions* run_options,
                  _In_reads_(input_len) const char* const* input_names,
                  _In_reads_(input_len) const OrtValue* const* inputs, size_t input_len,
                  _In_reads_(output_names_len) const char* const* output_names, size_t output_names_len,
                  _Inout_updates_all_(output_names_len) OrtValue** outputs);

  /// @}
  /// \name OrtSessionOptions
  /// @{

  /** \brief Create an ::OrtSessionOptions object
  *
  * To use additional providers, you must build ORT with the extra providers enabled. Then call one of these
  * functions to enable them in the session:<br>
  *   OrtSessionOptionsAppendExecutionProvider_CPU<br>
  *   OrtSessionOptionsAppendExecutionProvider_CUDA<br>
  *   OrtSessionOptionsAppendExecutionProvider_(remaining providers...)<br>
  * The order they are called indicates the preference order as well. In other words call this method
  * on your most preferred execution provider first followed by the less preferred ones.
  * If none are called Ort will use its internal CPU execution provider.
  *
  * \param[out] options The newly created OrtSessionOptions. Must be freed with OrtApi::ReleaseSessionOptions
  *
  * \snippet{doc} snippets.dox OrtStatus Return Value
  */
  ORT_API2_STATUS(CreateSessionOptions, _Outptr_ OrtSessionOptions** options);

  /** \brief Set filepath to save optimized model after graph level transformations
  *
  * \param[in] options
  * \param[in] optimized_model_filepath
  *
  * \snippet{doc} snippets.dox OrtStatus Return Value
  */
  ORT_API2_STATUS(SetOptimizedModelFilePath, _Inout_ OrtSessionOptions* options,
                  _In_ const ORTCHAR_T* optimized_model_filepath);

  /** \brief Create a copy of an existing ::OrtSessionOptions
  *
  * \param[in] in_options OrtSessionOptions to copy
  * \param[out] out_options Returned newly created ::OrtSessionOptions. Must be freed with OrtApi::ReleaseSessionOptions
  *
  * \snippet{doc} snippets.dox OrtStatus Return Value
  */
  ORT_API2_STATUS(CloneSessionOptions, _In_ const OrtSessionOptions* in_options,
                  _Outptr_ OrtSessionOptions** out_options);

  /** \brief Set execution mode
  *
  * Controls whether you want to execute operators in your graph sequentially or in parallel. Usually when the model
  *  has many branches, setting this option to ExecutionMode.ORT_PARALLEL will give you better performance.
  *  See [docs/ONNX_Runtime_Perf_Tuning.md] for more details.
  *
  * \param[in] options
  * \param[in] execution_mode
  *
  * \snippet{doc} snippets.dox OrtStatus Return Value
  */
  ORT_API2_STATUS(SetSessionExecutionMode, _Inout_ OrtSessionOptions* options, ExecutionMode execution_mode);

  /** \brief Enable profiling for a session
  *
  * \param[in] options
  * \param[in] profile_file_prefix
  *
  * \snippet{doc} snippets.dox OrtStatus Return Value
  */
  ORT_API2_STATUS(EnableProfiling, _Inout_ OrtSessionOptions* options, _In_ const ORTCHAR_T* profile_file_prefix);

  /** \brief Disable profiling for a session
  *
  * \param[in] options
  *
  * \snippet{doc} snippets.dox OrtStatus Return Value
  */
  ORT_API2_STATUS(DisableProfiling, _Inout_ OrtSessionOptions* options);

  /** \brief Enable the memory pattern optimization
  *
  * The idea is if the input shapes are the same, we could trace the internal memory allocation
  * and generate a memory pattern for future request. So next time we could just do one allocation
  * with a big chunk for all the internal memory allocation.
  * \note Memory pattern optimization is only available when Sequential Execution mode is enabled (see OrtApi::SetSessionExecutionMode)
  *
  * \see OrtApi::DisableMemPattern
  *
  * \param[in] options
  *
  * \snippet{doc} snippets.dox OrtStatus Return Value
  */
  ORT_API2_STATUS(EnableMemPattern, _Inout_ OrtSessionOptions* options);

  /** \brief Disable the memory pattern optimization
  *
  * \see OrtApi::EnableMemPattern
  *
  * \param[in] options
  *
  * \snippet{doc} snippets.dox OrtStatus Return Value
  */
  ORT_API2_STATUS(DisableMemPattern, _Inout_ OrtSessionOptions* options);

  /** \brief Enable the memory arena on CPU
  *
  * Arena may pre-allocate memory for future usage.
  *
  * \param[in] options
  *
  * \snippet{doc} snippets.dox OrtStatus Return Value
  */
  ORT_API2_STATUS(EnableCpuMemArena, _Inout_ OrtSessionOptions* options);

  /** \brief Disable the memory arena on CPU
  *
  * \param[in] options
  *
  * \snippet{doc} snippets.dox OrtStatus Return Value
  */
  ORT_API2_STATUS(DisableCpuMemArena, _Inout_ OrtSessionOptions* options);

  /** \brief Set session log id
  *
  * \param[in] options
  * \param[in] logid The log identifier.
  *
  * \snippet{doc} snippets.dox OrtStatus Return Value
  */
  ORT_API2_STATUS(SetSessionLogId, _Inout_ OrtSessionOptions* options, const char* logid);

  /** \brief Set session log verbosity level
  *
  * Applies to session load, initialization, etc
  *
  * \param[in] options
  * \param[in] session_log_verbosity_level \snippet{doc} snippets.dox Log Verbosity Level
  *
  * \snippet{doc} snippets.dox OrtStatus Return Value
  */
  ORT_API2_STATUS(SetSessionLogVerbosityLevel, _Inout_ OrtSessionOptions* options, int session_log_verbosity_level);

  /** \brief Set session log severity level
  *
  * \param[in] options
  * \param[in] session_log_severity_level The log severity level (refer to ::OrtLoggingLevel for possible values).
  *
  * \snippet{doc} snippets.dox OrtStatus Return Value
  */
  ORT_API2_STATUS(SetSessionLogSeverityLevel, _Inout_ OrtSessionOptions* options, int session_log_severity_level);

  /** \brief Set the optimization level to apply when loading a graph
  *
  * Please see https://www.onnxruntime.ai/docs/resources/graph-optimizations.html for an in-depth explanation
  * \param[in,out] options The session options object
  * \param[in] graph_optimization_level The optimization level
  *
  * \snippet{doc} snippets.dox OrtStatus Return Value
  */
  ORT_API2_STATUS(SetSessionGraphOptimizationLevel, _Inout_ OrtSessionOptions* options,
                  GraphOptimizationLevel graph_optimization_level);

  /** \brief Sets the number of threads used to parallelize the execution within nodes
  *
  * When running a single node operation, ex. add, this sets the maximum number of threads to use.
  *
  * \note If built with OpenMP, this has no effect on the number of threads used. In this case
  *       use the OpenMP env variables to configure the number of intra op num threads.
  *
  * \param[in] options
  * \param[in] intra_op_num_threads Number of threads to use<br>
  *   A value of 0 will use the default number of threads<br>
  *
  * \snippet{doc} snippets.dox OrtStatus Return Value
  */
  ORT_API2_STATUS(SetIntraOpNumThreads, _Inout_ OrtSessionOptions* options, int intra_op_num_threads);

  /** \brief Sets the number of threads used to parallelize the execution of the graph
  *
  * If nodes can be run in parallel, this sets the maximum number of threads to use to run them in parallel.
  *
  * \note If sequential execution is enabled this value is ignored, it acts as if it was set to 1.
  *
  * \param[in] options
  * \param[in] inter_op_num_threads Number of threads to use<br>
  *   A value of 0 will use the default number of threads<br>
  *
  * \snippet{doc} snippets.dox OrtStatus Return Value
  */
  ORT_API2_STATUS(SetInterOpNumThreads, _Inout_ OrtSessionOptions* options, int inter_op_num_threads);

  /// @}
  /// \name OrtCustomOpDomain
  /// @{

  /** \brief Create a custom op domain
  *
  * \param[in] domain
  * \param[out] out Newly created domain. Must be freed with OrtApi::ReleaseCustomOpDomain
  *
  * \snippet{doc} snippets.dox OrtStatus Return Value
  */
  ORT_API2_STATUS(CreateCustomOpDomain, _In_ const char* domain, _Outptr_ OrtCustomOpDomain** out);

  /** \brief Add a custom op to a custom op domain
  *
  * \note The OrtCustomOp* pointer must remain valid until the ::OrtCustomOpDomain using it is released
  *
  * \param[in] custom_op_domain
  * \param[in] op
  *
  * \snippet{doc} snippets.dox OrtStatus Return Value
  */
  ORT_API2_STATUS(CustomOpDomain_Add, _Inout_ OrtCustomOpDomain* custom_op_domain, _In_ const OrtCustomOp* op);

  /// @}
  /// \name OrtSessionOptions
  /// @{

  /** \brief Add custom op domain to a session options
  *
  * \note The OrtCustomOpDomain* must not be deleted until all sessions using it are released
  *
  * \param[in] options
  * \param[in] custom_op_domain
  *
  * \snippet{doc} snippets.dox OrtStatus Return Value
  */
  ORT_API2_STATUS(AddCustomOpDomain, _Inout_ OrtSessionOptions* options, _In_ OrtCustomOpDomain* custom_op_domain);

  /** \brief Register custom ops from a shared library
  *
  * Loads a shared library (dll on windows, so on linux, etc) named 'library_path' and looks for this entry point:
  *		OrtStatus* RegisterCustomOps(OrtSessionOptions * options, const OrtApiBase* api);
  * It then passes in the provided session options to this function along with the api base.
  * The handle to the loaded library is returned in library_handle. It can be freed by the caller after all sessions using the passed in
  * session options are destroyed, or if an error occurs and it is non null.
  *
  * \param[in] options
  * \param[in] library_path
  * \param[out] library_handle OS specific handle to the loaded library (Use FreeLibrary on Windows, dlclose on Linux, etc.. to unload)
  *
  * \snippet{doc} snippets.dox OrtStatus Return Value
  */
  ORT_API2_STATUS(RegisterCustomOpsLibrary, _Inout_ OrtSessionOptions* options, _In_ const char* library_path, _Outptr_ void** library_handle);

  /// @}
  /// \name OrtSession
  /// @{

  /** \brief Get input count for a session
  *
  * This number must also match the number of inputs passed to OrtApi::Run
  *
  * \see OrtApi::SessionGetInputTypeInfo, OrtApi::SessionGetInputName, OrtApi::Session
  *
  * \param[in] session
  * \param[out] out Number of inputs
  *
  * \snippet{doc} snippets.dox OrtStatus Return Value
  */
  ORT_API2_STATUS(SessionGetInputCount, _In_ const OrtSession* session, _Out_ size_t* out);

  /** \brief Get output count for a session
  *
  * This number must also match the number of outputs returned by OrtApi::Run
  *
  * \see OrtApi::SessionGetOutputTypeInfo, OrtApi::SessionGetOutputName, OrtApi::Session
  *
  * \param[in] session
  * \param[out] out Number of outputs
  *
  * \snippet{doc} snippets.dox OrtStatus Return Value
  */
  ORT_API2_STATUS(SessionGetOutputCount, _In_ const OrtSession* session, _Out_ size_t* out);

  /** \brief Get overridable initializer count
  *
  * \see OrtApi::SessionGetOverridableInitializerTypeInfo, OrtApi::SessionGetOverridableInitializerName
  *
  * \param[in] session
  * \param[in] out
  *
  * \snippet{doc} snippets.dox OrtStatus Return Value
  */
  ORT_API2_STATUS(SessionGetOverridableInitializerCount, _In_ const OrtSession* session, _Out_ size_t* out);

  /** \brief Get input type information
  *
  * \param[in] session
  * \param[in] index Must be between 0 (inclusive) and what OrtApi::SessionGetInputCount returns (exclusive)
  * \param[out] type_info Must be freed with OrtApi::ReleaseTypeInfo
  *
  * \snippet{doc} snippets.dox OrtStatus Return Value
  */
  ORT_API2_STATUS(SessionGetInputTypeInfo, _In_ const OrtSession* session, size_t index, _Outptr_ OrtTypeInfo** type_info);

  /** \brief Get output type information
  *
  * \param[in] session
  * \param[in] index Must be between 0 (inclusive) and what OrtApi::SessionGetOutputCount returns (exclusive)
  * \param[out] type_info Must be freed with OrtApi::ReleaseTypeInfo
  *
  * \snippet{doc} snippets.dox OrtStatus Return Value
  */
  ORT_API2_STATUS(SessionGetOutputTypeInfo, _In_ const OrtSession* session, size_t index, _Outptr_ OrtTypeInfo** type_info);

  /** \brief Get overridable initializer type information
  *
  * \param[in] session
  * \param[in] index Must be between 0 (inclusive) and what OrtApi::SessionGetOverridableInitializerCount returns (exclusive)
  * \param[out] type_info Must be freed with OrtApi::ReleaseTypeInfo
  *
  * \snippet{doc} snippets.dox OrtStatus Return Value
  */
  ORT_API2_STATUS(SessionGetOverridableInitializerTypeInfo, _In_ const OrtSession* session, size_t index, _Outptr_ OrtTypeInfo** type_info);

  /** \brief Get input name
  *
  * \param[in] session
  * \param[in] index Must be between 0 (inclusive) and what OrtApi::SessionGetInputCount returns (exclusive)
  * \param[in] allocator
  * \param[out] value Set to a null terminated UTF-8 encoded string allocated using `allocator`. Must be freed using `allocator`.
  *
  * \snippet{doc} snippets.dox OrtStatus Return Value
  */
  ORT_API2_STATUS(SessionGetInputName, _In_ const OrtSession* session, size_t index, _Inout_ OrtAllocator* allocator, _Outptr_ char** value);

  /** \brief Get output name
  *
  * \param[in] session
  * \param[in] index Must be between 0 (inclusive) and what OrtApi::SessionGetOutputCount returns (exclusive)
  * \param[in] allocator
  * \param[out] value Set to a null terminated UTF-8 encoded string allocated using `allocator`. Must be freed using `allocator`.
  *
  * \snippet{doc} snippets.dox OrtStatus Return Value
  */
  ORT_API2_STATUS(SessionGetOutputName, _In_ const OrtSession* session, size_t index, _Inout_ OrtAllocator* allocator, _Outptr_ char** value);

  /** \brief Get overridable initializer name
  *
  * \param[in] session
  * \param[in] index Must be between 0 (inclusive) and what OrtApi::SessionGetOverridableInitializerCount returns (exclusive)
  * \param[in] allocator
  * \param[out] value Set to a null terminated UTF-8 encoded string allocated using `allocator`. Must be freed using `allocator`.
  *
  * \snippet{doc} snippets.dox OrtStatus Return Value
  */
  ORT_API2_STATUS(SessionGetOverridableInitializerName, _In_ const OrtSession* session, size_t index,
                  _Inout_ OrtAllocator* allocator, _Outptr_ char** value);

  /// @}
  /// \name OrtRunOptions
  /// @{

  /** \brief Create an OrtRunOptions
  *
  * \param[out] out Returned newly created ::OrtRunOptions. Must be freed with OrtApi::ReleaseRunOptions
  *
  * \snippet{doc} snippets.dox OrtStatus Return Value
  */
  ORT_API2_STATUS(CreateRunOptions, _Outptr_ OrtRunOptions** out);

  /** \brief Set per-run log verbosity level
   *
   * \see OrtApi::RunOptionsGetRunLogVerbosityLevel
   *
   * \param[in] options
   * \param[in] log_verbosity_level \snippet{doc} snippets.dox Log Verbosity Level
   *
   * \snippet{doc} snippets.dox OrtStatus Return Value
   */
  ORT_API2_STATUS(RunOptionsSetRunLogVerbosityLevel, _Inout_ OrtRunOptions* options, int log_verbosity_level);

  /** \brief Set per-run log severity level
   *
   * \see OrtApi::RunOptionsGetRunLogSeverityLevel
   *
   * \param[in] options
   * \param[in] log_severity_level The log severity level (refer to ::OrtLoggingLevel for possible values).
   */
  ORT_API2_STATUS(RunOptionsSetRunLogSeverityLevel, _Inout_ OrtRunOptions* options, int log_severity_level);

  /** \brief Set per-run tag
   *
   * This is used in a per-run log identifier.
   *
   * \see OrtApi::RunOptionsGetRunTag
   *
   * \param[in] options
   * \param[in] run_tag The run tag.
   */
  ORT_API2_STATUS(RunOptionsSetRunTag, _Inout_ OrtRunOptions* options, _In_ const char* run_tag);

  /** \brief Get per-run log verbosity level
   *
   * \see OrtApi::RunOptionsSetRunLogVerbosityLevel
   *
   * \param[in] options
   * \param[out] log_verbosity_level \snippet{doc} snippets.dox Log Verbosity Level
   *
   * \snippet{doc} snippets.dox OrtStatus Return Value
   */
  ORT_API2_STATUS(RunOptionsGetRunLogVerbosityLevel, _In_ const OrtRunOptions* options,
                  _Out_ int* log_verbosity_level);

  /** \brief Get per-run log severity level
   *
   * \see OrtApi::RunOptionsSetRunLogSeverityLevel
   *
   * \param[in] options
   * \param[out] log_severity_level The log severity level (refer to ::OrtLoggingLevel for possible values).
   */
  ORT_API2_STATUS(RunOptionsGetRunLogSeverityLevel, _In_ const OrtRunOptions* options, _Out_ int* log_severity_level);

  /** \brief Get per-run tag
   *
   * This is used in a per-run log identifier.
   *
   * \see OrtApi::RunOptionsSetRunTag
   *
   * \param[in] options
   * \param[out] run_tag The run tag.
   *                     Do not free this value, it is owned by `options`. It will be invalidated if the run tag
   *                     changes (i.e., with OrtApi::RunOptionsSetRunTag) or `options` is freed.
   */
  ORT_API2_STATUS(RunOptionsGetRunTag, _In_ const OrtRunOptions* options, _Out_ const char** run_tag);

  /** \brief Set terminate flag
  *
  * If a currently executing session needs to be force terminated, this can be called from another thread to force it to fail with an error.
  *
  * \param[in] options
  *
  * \snippet{doc} snippets.dox OrtStatus Return Value
  */
  ORT_API2_STATUS(RunOptionsSetTerminate, _Inout_ OrtRunOptions* options);

  /** \brief Clears the terminate flag
  *
  * Used so the OrtRunOptions instance can be used in a new OrtApi::Run call without it instantly terminating
  *
  * \param[in] options
  *
  * \snippet{doc} snippets.dox OrtStatus Return Value
  */
  ORT_API2_STATUS(RunOptionsUnsetTerminate, _Inout_ OrtRunOptions* options);

  /// @}
  /// \name OrtValue
  /// @{

  /** \brief Create a tensor
  *
  * Create a tensor using a supplied ::OrtAllocator
  *
  * \param[in] allocator
  * \param[in] shape Pointer to the tensor shape dimensions.
  * \param[in] shape_len The number of tensor shape dimensions.
  * \param[in] type
  * \param[out] out Returns newly created ::OrtValue. Must be freed with OrtApi::ReleaseValue
  *
  * \snippet{doc} snippets.dox OrtStatus Return Value
  */
  ORT_API2_STATUS(CreateTensorAsOrtValue, _Inout_ OrtAllocator* allocator, _In_ const int64_t* shape, size_t shape_len,
                  ONNXTensorElementDataType type, _Outptr_ OrtValue** out);

  /** \brief Create a tensor backed by a user supplied buffer
  *
  * Create a tensor with user's buffer. You can fill the buffer either before calling this function or after.
  * p_data is owned by caller. ReleaseValue won't release p_data.
  *
  * \param[in] info Memory description of where the p_data buffer resides (CPU vs GPU etc).
  * \param[in] p_data Pointer to the data buffer.
  * \param[in] p_data_len The number of bytes in the data buffer.
  * \param[in] shape Pointer to the tensor shape dimensions.
  * \param[in] shape_len The number of tensor shape dimensions.
  * \param[in] type The data type.
  * \param[out] out Returns newly created ::OrtValue. Must be freed with OrtApi::ReleaseValue
  *
  * \snippet{doc} snippets.dox OrtStatus Return Value
  */
  ORT_API2_STATUS(CreateTensorWithDataAsOrtValue, _In_ const OrtMemoryInfo* info, _Inout_ void* p_data,
                  size_t p_data_len, _In_ const int64_t* shape, size_t shape_len, ONNXTensorElementDataType type,
                  _Outptr_ OrtValue** out);

  /** \brief Return if an ::OrtValue is a tensor type
  *
  * \param[in] value A tensor type (string tensors are not supported)
  * \param[out] out Set to 1 iff ::OrtValue is a tensor, 0 otherwise
  *
  * \snippet{doc} snippets.dox OrtStatus Return Value
  */
  ORT_API2_STATUS(IsTensor, _In_ const OrtValue* value, _Out_ int* out);

  /** \brief Get a pointer to the raw data inside a tensor
  *
  * Used to read/write/modify the internal tensor data directly.
  * \note The returned pointer is valid until the \p value is destroyed.
  *
  * \param[in] value A tensor type (string tensors are not supported)
  * \param[out] out Filled in with a pointer to the internal storage
  *
  * \snippet{doc} snippets.dox OrtStatus Return Value
  */
  ORT_API2_STATUS(GetTensorMutableData, _In_ OrtValue* value, _Outptr_ void** out);

  /** \brief Set all strings at once in a string tensor
  *
  * \param[in,out] value A tensor of type ONNX_TENSOR_ELEMENT_DATA_TYPE_STRING
  * \param[in] s An array of strings. Each string in this array must be null terminated.
  * \param[in] s_len Count of strings in s (Must match the size of \p value's tensor shape)
  *
  * \snippet{doc} snippets.dox OrtStatus Return Value
  */
  ORT_API2_STATUS(FillStringTensor, _Inout_ OrtValue* value, _In_ const char* const* s, size_t s_len);

  /** \brief Get total byte length for all strings in a string tensor
  *
  * Typically used with OrtApi::GetStringTensorContent
  *
  * \param[in] value A tensor of type ONNX_TENSOR_ELEMENT_DATA_TYPE_STRING
  * \param[out] len Total byte length of all strings (does not include trailing nulls)
  *
  * \snippet{doc} snippets.dox OrtStatus Return Value
  */
  ORT_API2_STATUS(GetStringTensorDataLength, _In_ const OrtValue* value, _Out_ size_t* len);

  /** \brief Get all strings from a string tensor
  *
  * An example of the results:<br>
  * Given \p value is a string tensor with the strings { "This" "is" "a" "test" }<br>
  * \p s must have a size of 11 bytes<br>
  * \p offsets must have 4 elements<br>
  * After the call, these values will be filled in:<br>
  * \p s will contain "Thisisatest"<br>
  * \p offsets will contain { 0, 4, 6, 7 }<br>
  * The length of the last string is just s_len - offsets[last]
  *
  * \param[in] value A tensor of type ONNX_TENSOR_ELEMENT_DATA_TYPE_STRING
  * \param[in] s Buffer to sequentially write all tensor strings to. Each string is NOT null-terminated.
  * \param[in] s_len Number of bytes of buffer pointed to by \p s (Get it from OrtApi::GetStringTensorDataLength)
  * \param[out] offsets Array of start offsets into the strings written to \p s
  * \param[in] offsets_len Number of elements in offsets
  *
  * \snippet{doc} snippets.dox OrtStatus Return Value
  */
  ORT_API2_STATUS(GetStringTensorContent, _In_ const OrtValue* value, _Out_writes_bytes_all_(s_len) void* s,
                  size_t s_len, _Out_writes_all_(offsets_len) size_t* offsets, size_t offsets_len);

  /// @}
  /// \name OrtTypeInfo
  /// @{

  /** \brief Get ::OrtTensorTypeAndShapeInfo from an ::OrtTypeInfo
  *
  * \param[in] type_info
  * \param[out] out Do not free this value, it will be valid until type_info is freed.
  *
  * \snippet{doc} snippets.dox OrtStatus Return Value
  */
  ORT_API2_STATUS(CastTypeInfoToTensorInfo, _In_ const OrtTypeInfo* type_info,
                  _Outptr_result_maybenull_ const OrtTensorTypeAndShapeInfo** out);

  /** \brief Get ::ONNXType from ::OrtTypeInfo
  *
  * \param[in] type_info
  * \param[out] out
  *
  * \snippet{doc} snippets.dox OrtStatus Return Value
  */
  ORT_API2_STATUS(GetOnnxTypeFromTypeInfo, _In_ const OrtTypeInfo* type_info, _Out_ enum ONNXType* out);

  /// @}
  /// \name OrtTensorTypeAndShapeInfo
  /// @{

  /** \brief Create an ::OrtTensorTypeAndShapeInfo object
  *
  * \param[out] out Returns newly created ::OrtTensorTypeAndShapeInfo. Must be freed with OrtApi::ReleaseTensorTypeAndShapeInfo
  *
  * \snippet{doc} snippets.dox OrtStatus Return Value
  */
  ORT_API2_STATUS(CreateTensorTypeAndShapeInfo, _Outptr_ OrtTensorTypeAndShapeInfo** out);

  /** \brief Set element type in ::OrtTensorTypeAndShapeInfo
  *
  * \param[in] info
  * \param[in] type
  *
  * \snippet{doc} snippets.dox OrtStatus Return Value
  */
  ORT_API2_STATUS(SetTensorElementType, _Inout_ OrtTensorTypeAndShapeInfo* info, enum ONNXTensorElementDataType type);

  /** \brief Set shape information in ::OrtTensorTypeAndShapeInfo
  *
  * \param[in] info
  * \param[in] dim_values Array with `dim_count` elements. Can contain negative values.
  * \param[in] dim_count Number of elements in `dim_values`
  *
  * \snippet{doc} snippets.dox OrtStatus Return Value
  */
  ORT_API2_STATUS(SetDimensions, OrtTensorTypeAndShapeInfo* info, _In_ const int64_t* dim_values, size_t dim_count);

  /** \brief Get element type in ::OrtTensorTypeAndShapeInfo
  *
  * \see OrtApi::SetTensorElementType
  *
  * \param[in] info
  * \param[out] out
  *
  * \snippet{doc} snippets.dox OrtStatus Return Value
  */
  ORT_API2_STATUS(GetTensorElementType, _In_ const OrtTensorTypeAndShapeInfo* info,
                  _Out_ enum ONNXTensorElementDataType* out);

  /** \brief Get dimension count in ::OrtTensorTypeAndShapeInfo
  *
  * \see OrtApi::GetDimensions
  *
  * \param[in] info
  * \param[out] out
  *
  * \snippet{doc} snippets.dox OrtStatus Return Value
  */
  ORT_API2_STATUS(GetDimensionsCount, _In_ const OrtTensorTypeAndShapeInfo* info, _Out_ size_t* out);

  /** \brief Get dimensions in ::OrtTensorTypeAndShapeInfo
  *
  * \param[in] info
  * \param[out] dim_values Array with `dim_values_length` elements. On return, filled with the dimensions stored in the ::OrtTensorTypeAndShapeInfo
  * \param[in] dim_values_length Number of elements in `dim_values`. Use OrtApi::GetDimensionsCount to get this value
  *
  * \snippet{doc} snippets.dox OrtStatus Return Value
  */
  ORT_API2_STATUS(GetDimensions, _In_ const OrtTensorTypeAndShapeInfo* info, _Out_ int64_t* dim_values,
                  size_t dim_values_length);

  /** \brief Get symbolic dimension names in ::OrtTensorTypeAndShapeInfo
  *
  * \param[in] info
  * \param[in] dim_params Array with `dim_params_length` elements. On return filled with pointers to null terminated strings of the dimension names
  * \param[in] dim_params_length Number of elements in `dim_params`. Use OrtApi::GetDimensionsCount to get this value
  *
  * \snippet{doc} snippets.dox OrtStatus Return Value
  */
  ORT_API2_STATUS(GetSymbolicDimensions, _In_ const OrtTensorTypeAndShapeInfo* info,
                  _Out_writes_all_(dim_params_length) const char* dim_params[], size_t dim_params_length);

  /** \brief Get total number of elements in a tensor shape from an ::OrtTensorTypeAndShapeInfo
  *
  * Return the number of elements specified by the tensor shape (all dimensions multiplied by each other).
  * For 0 dimensions, 1 is returned. If any dimension is less than 0, the result is always -1.
  *
  * Examples:<br>
  * [] = 1<br>
  * [1,3,4] = 12<br>
  * [2,0,4] = 0<br>
  * [-1,3,4] = -1<br>
  *
  * \param[in] info
  * \param[out] out Number of elements
  *
  * \snippet{doc} snippets.dox OrtStatus Return Value
  */
  ORT_API2_STATUS(GetTensorShapeElementCount, _In_ const OrtTensorTypeAndShapeInfo* info, _Out_ size_t* out);

  /// @}
  /// \name OrtValue
  /// @{

  /** \brief Get type and shape information from a tensor ::OrtValue
  *
  * \param[in] value Must be a tensor (not a map/sequence/etc) or will return failure
  * \param[out] out Newly created ::OrtTensorTypeAndShapeInfo. Must be freed with OrtApi::ReleaseTensorTypeAndShapeInfo
  *
  * \snippet{doc} snippets.dox OrtStatus Return Value
  */
  ORT_API2_STATUS(GetTensorTypeAndShape, _In_ const OrtValue* value, _Outptr_ OrtTensorTypeAndShapeInfo** out);

  /** \brief Get type information of an OrtValue
  *
  * \param[in] value
  * \param[out] out Newly created ::OrtTypeInfo. Must be freed with OrtApi::ReleaseTypeInfo
  *
  * \snippet{doc} snippets.dox OrtStatus Return Value
  */
  ORT_API2_STATUS(GetTypeInfo, _In_ const OrtValue* value, _Outptr_result_maybenull_ OrtTypeInfo** out);

  /** \brief Get ONNXType of an ::OrtValue
  *
  * \param[in] value
  * \param[out] out
  *
  * \snippet{doc} snippets.dox OrtStatus Return Value
  */
  ORT_API2_STATUS(GetValueType, _In_ const OrtValue* value, _Out_ enum ONNXType* out);

  /// @}
  /// \name OrtMemoryInfo
  /// @{

  /** \brief Create an ::OrtMemoryInfo
  *
  * \param[in] name
  * \param[in] type
  * \param[in] id
  * \param[in] mem_type
  * \param[out] out Newly created ::OrtMemoryInfo. Must be freed with OrtAPi::ReleaseMemoryInfo
  *
  * \snippet{doc} snippets.dox OrtStatus Return Value
  */
  ORT_API2_STATUS(CreateMemoryInfo, _In_ const char* name, enum OrtAllocatorType type, int id,
                  enum OrtMemType mem_type, _Outptr_ OrtMemoryInfo** out);

  /** \brief Create an ::OrtMemoryInfo for CPU memory
  *
  * Special case version of OrtApi::CreateMemoryInfo for CPU based memory. Same as using OrtApi::CreateMemoryInfo with name = "Cpu" and id = 0.
  *
  * \param[in] type
  * \param[in] mem_type
  * \param[out] out
  *
  * \snippet{doc} snippets.dox OrtStatus Return Value
  */
  ORT_API2_STATUS(CreateCpuMemoryInfo, enum OrtAllocatorType type, enum OrtMemType mem_type,
                  _Outptr_ OrtMemoryInfo** out);

  /** \brief Compare ::OrtMemoryInfo objects for equality
  *
  * Compares all settings of each ::OrtMemoryInfo for equality
  *
  * \param[in] info1
  * \param[in] info2
  * \param[out] out Set to 0 if equal, -1 if not equal
  *
  * \snippet{doc} snippets.dox OrtStatus Return Value
  */
  ORT_API2_STATUS(CompareMemoryInfo, _In_ const OrtMemoryInfo* info1, _In_ const OrtMemoryInfo* info2, _Out_ int* out);

  /** \brief Get name from ::OrtMemoryInfo
  *
  * \param[in] ptr
  * \param[out] out Writes null terminated string to this pointer. Do NOT free the returned pointer. It is valid for the lifetime of the ::OrtMemoryInfo
  *
  * \snippet{doc} snippets.dox OrtStatus Return Value
  */
  ORT_API2_STATUS(MemoryInfoGetName, _In_ const OrtMemoryInfo* ptr, _Out_ const char** out);

  /** \brief Get the id from ::OrtMemoryInfo
  */
  ORT_API2_STATUS(MemoryInfoGetId, _In_ const OrtMemoryInfo* ptr, _Out_ int* out);

  /** \brief Get the ::OrtMemType from ::OrtMemoryInfo
  */
  ORT_API2_STATUS(MemoryInfoGetMemType, _In_ const OrtMemoryInfo* ptr, _Out_ OrtMemType* out);

  /** \brief Get the ::OrtAllocatorType from ::OrtMemoryInfo
  */
  ORT_API2_STATUS(MemoryInfoGetType, _In_ const OrtMemoryInfo* ptr, _Out_ OrtAllocatorType* out);

  /// @}
  /// \name OrtAllocator
  /// @{

  /// \brief Calls OrtAllocator::Alloc function
  ORT_API2_STATUS(AllocatorAlloc, _Inout_ OrtAllocator* ort_allocator, size_t size, _Outptr_ void** out);
  /// \brief Calls OrtAllocator::Free function
  ORT_API2_STATUS(AllocatorFree, _Inout_ OrtAllocator* ort_allocator, void* p);
  /// \brief Calls OrtAllocator::Info function
  ORT_API2_STATUS(AllocatorGetInfo, _In_ const OrtAllocator* ort_allocator, _Outptr_ const struct OrtMemoryInfo** out);

  /** \brief Get the default allocator
  *
  * The default allocator is a CPU based, non-arena. Always returns the same pointer to the same default allocator.
  *
  * \param[out] out Returned value should NOT be freed
  *
  * \snippet{doc} snippets.dox OrtStatus Return Value
  */
  ORT_API2_STATUS(GetAllocatorWithDefaultOptions, _Outptr_ OrtAllocator** out);

  /// @}
  /// \name OrtSessionOptions
  /// @{

  /** \brief Override session symbolic dimensions
  *
  * Override symbolic dimensions (by specific denotation strings) with actual values if known at session initialization time to enable
  * optimizations that can take advantage of fixed values (such as memory planning, etc)
  *
  * \param[in] options
  * \param[in] dim_denotation
  * \param[in] dim_value
  *
  * \snippet{doc} snippets.dox OrtStatus Return Value
  */
  ORT_API2_STATUS(AddFreeDimensionOverride, _Inout_ OrtSessionOptions* options, _In_ const char* dim_denotation,
                  _In_ int64_t dim_value);

  /// @}
  /// \name OrtValue
  /// @{

  /* Internal information (not seen in Doxygen)
  *
  * APIs to support non-tensor types - map and sequence.
  * Currently only the following types are supported
  * Note: the following types should be kept in sync with data_types.h
  * Map types
  * =========
  * std::map<std::string, std::string>
  * std::map<std::string, int64_t>
  * std::map<std::string, float>
  * std::map<std::string, double>
  * std::map<int64_t, std::string>
  * std::map<int64_t, int64_t>
  * std::map<int64_t, float>
  * std::map<int64_t, double>
  *
  * Sequence types
  * ==============
  * std::vector<std::string>
  * std::vector<int64_t>
  * std::vector<float>
  * std::vector<double>
  * std::vector<std::map<std::string, float>>
  * std::vector<std::map<int64_t, float>
  */

  /** \brief Get non tensor data from an ::OrtValue
  *
  * If `value` is of type ONNX_TYPE_MAP, you need to retrieve the keys and values
  * separately. Use index=0 to retrieve keys and index=1 to retrieve values.
  * If `value` is of type ONNX_TYPE_SEQUENCE, use index to retrieve the index'th element
  * of the sequence.
  *
  * \param[in] value
  * \param[in] index See above for usage based on `value` type
  * \param[in] allocator Allocator used to allocate ::OrtValue
  * \param[out] out Created ::OrtValue that holds the element requested. Must be freed with OrtApi::ReleaseValue
  *
  * \snippet{doc} snippets.dox OrtStatus Return Value
  */
  ORT_API2_STATUS(GetValue, _In_ const OrtValue* value, int index, _Inout_ OrtAllocator* allocator,
                  _Outptr_ OrtValue** out);

  /** \brief Get non tensor value count from an ::OrtValue
  *
  * If `value` is of type ONNX_TYPE_MAP 2 will always be returned. For ONNX_TYPE_SEQUENCE
  * the number of elements in the sequence will be returned
  *
  * \param[in] value
  * \param[out] out
  *
  * \snippet{doc} snippets.dox OrtStatus Return Value
  */
  ORT_API2_STATUS(GetValueCount, _In_ const OrtValue* value, _Out_ size_t* out);

  /** \brief Create a map or sequence ::OrtValue
  *
  * To construct a map (ONNX_TYPE_MAP), use num_values = 2 and `in` should be an array of 2 ::OrtValue%s
  * representing keys and values.<br>
  *
  * To construct a sequence (ONNX_TYPE_SEQUENCE), use num_values = N where N is the number of the elements in the
  * sequence. 'in' should be an array of N ::OrtValue%s.
  *
  * \param[in] in See above for details
  * \param[in] num_values
  * \param[in] value_type Must be either ONNX_TYPE_MAP or ONNX_TYPE_SEQUENCE
  * \param[out] out Newly created ::OrtValue. Must be freed with OrtApi::ReleaseValue
  *
  * \snippet{doc} snippets.dox OrtStatus Return Value
  */
  ORT_API2_STATUS(CreateValue, _In_reads_(num_values) const OrtValue* const* in, size_t num_values,
                  enum ONNXType value_type, _Outptr_ OrtValue** out);

  /** \brief Create an opaque (custom user defined type) ::OrtValue
  *
  * Constructs an ::OrtValue that contains a value of non-standard type created for
  * experiments or while awaiting standardization. ::OrtValue in this case would contain
  * an internal representation of the Opaque type. Opaque types are distinguished from
  * each other by two strings 1) domain and 2) type name. The combination of the two
  * must be unique, so the type representation is properly identified internally. The combination
  * must be properly registered from within ORT at both compile/run time or by another API.
  *
  * To construct the ::OrtValue pass domain and type names, also a pointer to a data container
  * the type of which must be known to both ORT and the client program. That data container may or may
  * not match the internal representation of the Opaque type. The sizeof(data_container) is passed for
  * verification purposes.
  *
  * \param[in] domain_name Null terminated string of the domain name
  * \param[in] type_name Null terminated string of the type name
  * \param[in] data_container User pointer Data to populate ::OrtValue
  * \param[in] data_container_size Size in bytes of what `data_container` points to
  * \param[out] out Newly created ::OrtValue. Must be freed with OrtApi::ReleaseValue
  *
  * \snippet{doc} snippets.dox OrtStatus Return Value
  */
  ORT_API2_STATUS(CreateOpaqueValue, _In_z_ const char* domain_name, _In_z_ const char* type_name,
                  _In_ const void* data_container, size_t data_container_size, _Outptr_ OrtValue** out);

  /** \brief Get internal data from an opaque (custom user defined type) ::OrtValue
  *
  * Copies internal data from an opaque value into a user provided buffer
  *
  * \see OrtApi::CreateOpaqueValue
  *
  * \param[in] domain_name Null terminated string of the domain name
  * \param[in] type_name Null terminated string of the type name
  * \param[in] in The opaque ::OrtValue
  * \param[out] data_container Buffer to copy data into
  * \param[out] data_container_size Size in bytes of the buffer pointed to by data_container. Must match the size of the internal buffer.
  *
  * \snippet{doc} snippets.dox OrtStatus Return Value
  */
  ORT_API2_STATUS(GetOpaqueValue, _In_ const char* domain_name, _In_ const char* type_name, _In_ const OrtValue* in,
                  _Out_ void* data_container, size_t data_container_size);

  /// @}
  /// \name OrtKernelInfo
  /// @{

  /** \brief Get a float stored as an attribute in the graph node
  *
  * \param[in] info ::OrtKernelInfo instance
  * \param[in] name Null terminated string of the name of the attribute
  * \param[out] out Pointer to memory where the attribute will be stored
  *
  * \snippet{doc} snippets.dox OrtStatus Return Value
  */
  ORT_API2_STATUS(KernelInfoGetAttribute_float, _In_ const OrtKernelInfo* info, _In_ const char* name,
                  _Out_ float* out);

  /** \brief Fetch a 64-bit int stored as an attribute in the graph node
  *
  * \param[in] info ::OrtKernelInfo instance
  * \param[in] name Null terminated string of the name of the attribute
  * \param[out] out Pointer to memory where the attribute will be stored
  *
  * \snippet{doc} snippets.dox OrtStatus Return Value
  */
  ORT_API2_STATUS(KernelInfoGetAttribute_int64, _In_ const OrtKernelInfo* info, _In_ const char* name,
                  _Out_ int64_t* out);

  /** \brief Fetch a string stored as an attribute in the graph node
  *
  * If `out` is nullptr, the value of `size` is set to the true size of the string
  * attribute, and a success status is returned.
  *
  * If the `size` parameter is greater than or equal to the actual string attribute's size,
  * the value of `size` is set to the true size of the string attribute, the provided memory
  * is filled with the attribute's contents, and a success status is returned.
  *
  * If the `size` parameter is less than the actual string attribute's size and `out`
  * is not nullptr, the value of `size` is set to the true size of the string attribute
  * and a failure status is returned.)
  *
  * \param[in] info ::OrtKernelInfo instance
  * \param[in] name Null terminated string of the name of the attribute
  * \param[out] out Pointer to memory where the attribute will be stored
  * \param[in,out] size See above comments for details
  *
  * \snippet{doc} snippets.dox OrtStatus Return Value
  */
  ORT_API2_STATUS(KernelInfoGetAttribute_string, _In_ const OrtKernelInfo* info, _In_ const char* name, _Out_ char* out,
                  _Inout_ size_t* size);

  /// @}
  /// \name OrtKernelContext
  /// @{

  /** \brief Used for custom operators, get the input count of a kernel
  *
  * \see ::OrtCustomOp
  */
  ORT_API2_STATUS(KernelContext_GetInputCount, _In_ const OrtKernelContext* context, _Out_ size_t* out);

  /** \brief Used for custom operators, get the output count of a kernel
  *
  * \see ::OrtCustomOp
  */
  ORT_API2_STATUS(KernelContext_GetOutputCount, _In_ const OrtKernelContext* context, _Out_ size_t* out);

  /** \brief Used for custom operators, get an input of a kernel
  *
  * \see ::OrtCustomOp
  */
  ORT_API2_STATUS(KernelContext_GetInput, _In_ const OrtKernelContext* context, _In_ size_t index,
                  _Out_ const OrtValue** out);

  /** \brief Used for custom operators, get an output of a kernel
  *
  * \see ::OrtCustomOp
  */
  ORT_API2_STATUS(KernelContext_GetOutput, _Inout_ OrtKernelContext* context, _In_ size_t index,
                  _In_ const int64_t* dim_values, size_t dim_count, _Outptr_ OrtValue** out);

  /// @}
  /// \name OrtEnv
  /// @{
  ORT_CLASS_RELEASE(Env);
  /// @}
  /// \name OrtStatus
  /// @{
  ORT_CLASS_RELEASE(Status);
  /// @}
  /// \name OrtMemoryInfo
  /// @{
  ORT_CLASS_RELEASE(MemoryInfo);
  /// @}
  /// \name OrtSession
  /// @{
  ORT_CLASS_RELEASE(Session);  //Don't call ReleaseSession from Dllmain (because session owns a thread pool)
  /// @}
  /// \name OrtValue
  /// @{
  ORT_CLASS_RELEASE(Value);
  /// @}
  /// \name OrtRunOptions
  /// @{
  ORT_CLASS_RELEASE(RunOptions);
  /// @}
  /// \name OrtTypeInfo
  /// @{
  ORT_CLASS_RELEASE(TypeInfo);
  /// @}
  /// \name OrtTensorTypeAndShapeInfo
  /// @{
  ORT_CLASS_RELEASE(TensorTypeAndShapeInfo);
  /// @}
  /// \name OrtSessionOptions
  /// @{
  ORT_CLASS_RELEASE(SessionOptions);
  /// @}
  /// \name OrtCustomOpDomain
  /// @{
  ORT_CLASS_RELEASE(CustomOpDomain);

  /// @}
  /// \name OrtTypeInfo
  /// @{

  /** \brief Get denotation from type information
  *
  * Augments ::OrtTypeInfo to return denotations on the type.
  *
  * This is used by WinML to determine if an input/output is intended to be an Image or a Tensor.
  *
  * \param[in] type_info
  * \param[out] denotation Pointer to the null terminated denotation string is written to this pointer. This pointer is valid until the object is destroyed or the name is changed, do not free.
  * \param[out] len Length in bytes of the string returned in `denotation`
  *
  * \snippet{doc} snippets.dox OrtStatus Return Value
  */
  ORT_API2_STATUS(GetDenotationFromTypeInfo, _In_ const OrtTypeInfo* type_info, _Out_ const char** const denotation,
                  _Out_ size_t* len);

  /** \brief Get detailed map information from an ::OrtTypeInfo
  *
  * This augments ::OrtTypeInfo to return an ::OrtMapTypeInfo when the type is a map.
  * The OrtMapTypeInfo has additional information about the map's key type and value type.
  *
  * This is used by WinML to support model reflection APIs.
  *
  * \param[out] type_info
  * \param[out] out A pointer to the ::OrtMapTypeInfo. Do not free this value
  *
  * \snippet{doc} snippets.dox OrtStatus Return Value
  */
  ORT_API2_STATUS(CastTypeInfoToMapTypeInfo, _In_ const OrtTypeInfo* type_info,
                  _Outptr_result_maybenull_ const OrtMapTypeInfo** out);

  /** \brief Cast ::OrtTypeInfo to an ::OrtSequenceTypeInfo
  *
  * This api augments ::OrtTypeInfo to return an ::OrtSequenceTypeInfo when the type is a sequence.
	* The ::OrtSequenceTypeInfo has additional information about the sequence's element type.
  *
  * This is used by WinML to support model reflection APIs.
	*
  * \param[in] type_info
	* \param[out] out A pointer to the OrtSequenceTypeInfo. Do not free this value
  *
  * \snippet{doc} snippets.dox OrtStatus Return Value
  */
  ORT_API2_STATUS(CastTypeInfoToSequenceTypeInfo, _In_ const OrtTypeInfo* type_info,
                  _Outptr_result_maybenull_ const OrtSequenceTypeInfo** out);

  /// @}
  /// \name OrtMapTypeInfo
  /// @{

  /** \brief Get key type from an ::OrtMapTypeInfo
  *
  * Key types are restricted to being scalar types.
  *
  * This is used by WinML to support model reflection APIs.
  *
  * \param[in] map_type_info
  * \param[out] out
  *
  * \snippet{doc} snippets.dox OrtStatus Return Value
  */
  ORT_API2_STATUS(GetMapKeyType, _In_ const OrtMapTypeInfo* map_type_info, _Out_ enum ONNXTensorElementDataType* out);

  /** \brief Get the value type from an ::OrtMapTypeInfo
  *
  * \param[in] map_type_info
  * \param[out] type_info
  *
  * \snippet{doc} snippets.dox OrtStatus Return Value
  */
  ORT_API2_STATUS(GetMapValueType, _In_ const OrtMapTypeInfo* map_type_info, _Outptr_ OrtTypeInfo** type_info);

  /// @}
  /// \name OrtSequenceTypeInfo
  /// @{

  /** \brief Get element type from an ::OrtSequenceTypeInfo
  *
  * This is used by WinML to support model reflection APIs.
  *
  * \param[in] sequence_type_info
  * \param[out] type_info
  *
  * \snippet{doc} snippets.dox OrtStatus Return Value
  */
  ORT_API2_STATUS(GetSequenceElementType, _In_ const OrtSequenceTypeInfo* sequence_type_info,
                  _Outptr_ OrtTypeInfo** type_info);

  /// @}
  /// \name OrtMapTypeInfo
  /// @{
  ORT_CLASS_RELEASE(MapTypeInfo);
  /// @}
  /// \name OrtSequenceTypeInfo
  /// @{
  ORT_CLASS_RELEASE(SequenceTypeInfo);

  /// @}
  /// \name OrtSession
  /// @{

  /** \brief End profiling and return filename of the profile data
  *
  * Profiling is turned on through OrtApi::EnableProfiling
  *
  * \param[in] session
  * \param[in] allocator
  * \param[out] out Null terminated string of the filename, allocated using `allocator`. Must be freed using `allocator`
  *
  * \snippet{doc} snippets.dox OrtStatus Return Value
  */
  ORT_API2_STATUS(SessionEndProfiling, _In_ OrtSession* session, _Inout_ OrtAllocator* allocator, _Outptr_ char** out);

  /** \brief Get ::OrtModelMetadata from an ::OrtSession
  *
  * \param[in] session
  * \param[out] out Newly created ::OrtModelMetadata. Must be freed using OrtApi::ReleaseModelMetadata
  *
  * \snippet{doc} snippets.dox OrtStatus Return Value
  */
  ORT_API2_STATUS(SessionGetModelMetadata, _In_ const OrtSession* session, _Outptr_ OrtModelMetadata** out);

  /// @}
  /// \name OrtModelMetadata
  /// @{

  /** \brief Get `producer name` from an ::OrtModelMetadata
  *
  * \param[in] model_metadata
  * \param[in] allocator
  * \param[out] value Set to a null terminated string allocated using `allocator`. Must be freed using `allocator`
  *
  * \snippet{doc} snippets.dox OrtStatus Return Value
  */
  ORT_API2_STATUS(ModelMetadataGetProducerName, _In_ const OrtModelMetadata* model_metadata,
                  _Inout_ OrtAllocator* allocator, _Outptr_ char** value);

  /** \brief Get `graph name` from an ::OrtModelMetadata
  *
  * \param[in] model_metadata
  * \param[in] allocator
  * \param[out] value Set to a null terminated string allocated using `allocator`. Must be freed using `allocator`
  *
  * \snippet{doc} snippets.dox OrtStatus Return Value
  */
  ORT_API2_STATUS(ModelMetadataGetGraphName, _In_ const OrtModelMetadata* model_metadata,
                  _Inout_ OrtAllocator* allocator, _Outptr_ char** value);

  /** \brief Get `domain` from an ::OrtModelMetadata
  *
  * \param[in] model_metadata
  * \param[in] allocator
  * \param[out] value Set to a null terminated string allocated using `allocator`. Must be freed using `allocator`
  *
  * \snippet{doc} snippets.dox OrtStatus Return Value
  */
  ORT_API2_STATUS(ModelMetadataGetDomain, _In_ const OrtModelMetadata* model_metadata, _Inout_ OrtAllocator* allocator,
                  _Outptr_ char** value);

  /** \brief Get `description` from an ::OrtModelMetadata
  *
  * \param[in] model_metadata
  * \param[in] allocator
  * \param[out] value Set to a null terminated string allocated using `allocator`. Must be freed using `allocator`
  *
  * \snippet{doc} snippets.dox OrtStatus Return Value
  */
  ORT_API2_STATUS(ModelMetadataGetDescription, _In_ const OrtModelMetadata* model_metadata,
                  _Inout_ OrtAllocator* allocator, _Outptr_ char** value);

  /** \brief Return data for a key in the custom metadata map in an ::OrtModelMetadata
  *
  * \param[in] model_metadata
  * \param[in] allocator
  * \param[in] key Null terminated string
  * \param[out] value Set to a null terminated string allocated using `allocator`. Must be freed using `allocator`
  * `value` will be set to nullptr if the given key is not found in the custom metadata map.
  *
  * \snippet{doc} snippets.dox OrtStatus Return Value
  */
  ORT_API2_STATUS(ModelMetadataLookupCustomMetadataMap, _In_ const OrtModelMetadata* model_metadata,
                  _Inout_ OrtAllocator* allocator, _In_ const char* key, _Outptr_result_maybenull_ char** value);

  /** \brief Get version number from an ::OrtModelMetadata
  *
  * \param[in] model_metadata
  * \param[out] value Set to the version number
  *
  * \snippet{doc} snippets.dox OrtStatus Return Value
  */
  ORT_API2_STATUS(ModelMetadataGetVersion, _In_ const OrtModelMetadata* model_metadata, _Out_ int64_t* value);

  ORT_CLASS_RELEASE(ModelMetadata);

  /// @}
  /// \name OrtEnv
  /// @{

  /** \brief Create an OrtEnv
  *
  * Create an environment with global threadpools that will be shared across sessions.
  * Use this in conjunction with OrtApi::DisablePerSessionThreads or else the session will use
  * its own thread pools.
  *
  * \param[in] log_severity_level The log severity level.
  * \param[in] logid The log identifier.
  * \param[in] tp_options
  * \param[out] out Returned newly created OrtEnv. Must be freed with OrtApi::ReleaseEnv
  *
  * \snippet{doc} snippets.dox OrtStatus Return Value
  */
  ORT_API2_STATUS(CreateEnvWithGlobalThreadPools, OrtLoggingLevel log_severity_level, _In_ const char* logid,
                  _In_ const OrtThreadingOptions* tp_options, _Outptr_ OrtEnv** out);

  /// @}
  /// \name OrtSessionOptions
  /// @{

  /** \brief Use global thread pool on a session
  *
  * Disable using per session thread pool and use the shared global threadpool.
  * This should be used in conjunction with OrtApi::CreateEnvWithGlobalThreadPools.
  *
  * \param[in] options
  *
  * \snippet{doc} snippets.dox OrtStatus Return Value
  */
  ORT_API2_STATUS(DisablePerSessionThreads, _Inout_ OrtSessionOptions* options);

  /// @}
  /// \name OrtThreadingOptions
  /// @{

  /** \brief Create an ::OrtThreadingOptions
  *
  * \param[out] out Newly created ::OrtThreadingOptions. Must be freed with OrtApi::ReleaseThreadingOptions
  * \snippet{doc} snippets.dox OrtStatus Return Value
  */
  ORT_API2_STATUS(CreateThreadingOptions, _Outptr_ OrtThreadingOptions** out);

  ORT_CLASS_RELEASE(ThreadingOptions);

  /// @}
  /// \name OrtModelMetadata
  /// @{

  /**
  *
  * \param[in] model_metadata
  * \param[in] allocator
  * \param[out] keys Array of null terminated strings (array count = num_keys) allocated using `allocator`.
  *  The strings and the pointer array must be freed using `allocator`
  *  `keys` will be set to nullptr if the custom metadata map is empty.
  * \param[out] num_keys Set to the number of elements in the `keys` array
  *
  * \snippet{doc} snippets.dox OrtStatus Return Value
  */
  ORT_API2_STATUS(ModelMetadataGetCustomMetadataMapKeys, _In_ const OrtModelMetadata* model_metadata,
                  _Inout_ OrtAllocator* allocator, _Outptr_result_buffer_maybenull_(*num_keys) char*** keys, _Out_ int64_t* num_keys);

  /// @}
  /// \name OrtSessionOptions
  /// @{

  /**
  *
  * Override symbolic dimensions (by specific name strings) with actual values
  * if known at session initialization time to enable optimizations that can
  * take advantage of fixed values (such as memory planning, etc)
  *
  */
  ORT_API2_STATUS(AddFreeDimensionOverrideByName,
                  _Inout_ OrtSessionOptions* options, _In_ const char* dim_name,
                  _In_ int64_t dim_value);

  /// @}
  /// \name Misc
  /// @{

  /** \brief Get the names of all available providers
  *
  * \note The providers in the list are not guaranteed to be usable. They may fail to load due to missing system dependencies.
  *    For example, if the CUDA/cuDNN libraries are not installed, the CUDA provider will report an error when it is added to the session options.
  *
  * \param[out] out_ptr Set to a pointer to an array of null terminated strings of the available providers. The entries and the
  *    array itself must be freed using OrtApi::ReleaseAvailableProviders
  * \param[out] provider_length Set to the number of entries in the `out_ptr` array
  *
  * \snippet{doc} snippets.dox OrtStatus Return Value
  */
  ORT_API2_STATUS(GetAvailableProviders, _Outptr_ char*** out_ptr, _Out_ int* provider_length);

  /** \brief Release data from OrtApi::GetAvailableProviders
  *
  * \param[in] ptr The `out_ptr` result from OrtApi::GetAvailableProviders.
  * \param[in] providers_length The `provider_length` result from OrtApi::GetAvailableProviders
  *
  * \snippet{doc} snippets.dox OrtStatus Return Value
  */
  ORT_API2_STATUS(ReleaseAvailableProviders, _In_ char** ptr,
                  _In_ int providers_length);

  /// @}
  /// \name OrtValue
  /// @{

  /** \brief Get the length of a single string in a string tensor
  *
  * \param[in] value A string tensor
  * \param[in] index Index of the string in the tensor
  * \param[out] out Set to number of bytes of the string element
  *
  * \snippet{doc} snippets.dox OrtStatus Return Value
  */
  ORT_API2_STATUS(GetStringTensorElementLength, _In_ const OrtValue* value, size_t index, _Out_ size_t* out);

  /** \brief Get a single string from a string tensor
  *
  * \param[in] value A string tensor
  * \param[in] s_len Number of bytes in the `s` buffer. Must match the value returned by OrtApi::GetStringTensorElementLength.
  * \param[in] index Index of the string in the tensor
  * \param[out] s The string element contents in UTF-8 encoding. The string is NOT null-terminated.
  *
  * \snippet{doc} snippets.dox OrtStatus Return Value
  */
  ORT_API2_STATUS(GetStringTensorElement, _In_ const OrtValue* value, size_t s_len, size_t index, _Out_writes_bytes_all_(s_len) void* s);

  /** \brief Set a single string in a string tensor
  *
  * \param[in] value A string tensor
  * \param[in] s A null terminated UTF-8 encoded string
  * \param[in] index Index of the string in the tensor to set
  *
  * \snippet{doc} snippets.dox OrtStatus Return Value
  */
  ORT_API2_STATUS(FillStringTensorElement, _Inout_ OrtValue* value, _In_ const char* s, size_t index);

  /// @}
  /// \name OrtSessionOptions
  /// @{

  /** \brief Set a session configuration entry as a pair of strings
  *
  * If a configuration with same key exists, this will overwrite the configuration with the given config_value.
  *
  * The config_key and the format of config_value are defined in onnxruntime_session_options_config_keys.h
  *
  * \param[in] options
  * \param[in] config_key A null terminated string representation of the config key
  * \param[in] config_value A null terminated string representation of the config value
  *
  * \snippet{doc} snippets.dox OrtStatus Return Value
  */
  ORT_API2_STATUS(AddSessionConfigEntry, _Inout_ OrtSessionOptions* options,
                  _In_z_ const char* config_key, _In_z_ const char* config_value);

  /// @}
  /// \name OrtAllocator
  /// @{

  /** \brief Create an allocator for an ::OrtSession following an ::OrtMemoryInfo
  *
  * \param[in] session
  * \param[in] mem_info valid ::OrtMemoryInfo instance
  * \param[out] out Newly created ::OrtAllocator. Must be freed with OrtApi::ReleaseAllocator
  *
  * \snippet{doc} snippets.dox OrtStatus Return Value
  */
  ORT_API2_STATUS(CreateAllocator, _In_ const OrtSession* session, _In_ const OrtMemoryInfo* mem_info,
                  _Outptr_ OrtAllocator** out);

  /** \brief Release an ::OrtAllocator obtained from OrtApi::CreateAllocator
  */
  ORT_CLASS_RELEASE(Allocator);

  /// @}
  /// \name OrtSession
  /// @{

  /** \brief Run a model using Io Bindings for the inputs & outputs
  *
  * \see OrtApi::Run
  *
  * \param[in] session
  * \param[in] run_options
  * \param[in] binding_ptr
  *
  * \snippet{doc} snippets.dox OrtStatus Return Value
  */
  ORT_API2_STATUS(RunWithBinding, _Inout_ OrtSession* session, _In_ const OrtRunOptions* run_options, _In_ const OrtIoBinding* binding_ptr);

  /** \brief Create an ::OrtIoBinding instance
  *
  * An IoBinding object allows one to bind pre-allocated ::OrtValue%s to input names.
  * Thus if you want to use a raw on device buffer as input or output you can avoid
  * extra copy during runtime.
  *
  * \param[in] session
  * \param[out] out Newly created ::OrtIoBinding. Must be freed with OrtApi::ReleaseIoBinding
  *
  * \snippet{doc} snippets.dox OrtStatus Return Value
  */
  ORT_API2_STATUS(CreateIoBinding, _Inout_ OrtSession* session, _Outptr_ OrtIoBinding** out);

  /// @}
  /// \name OrtIoBinding
  /// @{

  /** \brief Release an ::OrtIoBinding obtained from OrtApi::CreateIoBinding
  */
  ORT_CLASS_RELEASE(IoBinding);

  /** \brief Bind an ::OrtValue to an ::OrtIoBinding input
  *
  * When using OrtApi::RunWithBinding this value is used for the named input
  *
  * \param[in] binding_ptr
  * \param[in] name Name for the model input
  * \param[in] val_ptr ::OrtValue of Tensor type.
  *
  * \snippet{doc} snippets.dox OrtStatus Return Value
  */
  ORT_API2_STATUS(BindInput, _Inout_ OrtIoBinding* binding_ptr, _In_ const char* name, _In_ const OrtValue* val_ptr);

  /** \brief Bind an ::OrtValue to an ::OrtIoBinding output
  *
  * When using OrtApi::RunWithBinding this value is used for the named output
  *
  * \param[in] binding_ptr
  * \param[in] name Null terminated string of the model output name
  * \param[in] val_ptr ::OrtValue of Tensor type.
  *
  * \snippet{doc} snippets.dox OrtStatus Return Value
  */
  ORT_API2_STATUS(BindOutput, _Inout_ OrtIoBinding* binding_ptr, _In_ const char* name, _In_ const OrtValue* val_ptr);

  /** \brief Bind an ::OrtIoBinding output to a device
  *
  * Binds the ::OrtValue to a device which is specified by ::OrtMemoryInfo.
  * You can either create an instance of ::OrtMemoryInfo with a device id or obtain one from the allocator that you have created/are using
  * This is useful when one or more outputs have dynamic shapes and, it is hard to pre-allocate and bind a chunk of
  * memory within ::OrtValue ahead of time.
  *
  * \see OrtApi::RunWithBinding
  *
  * \param[in] binding_ptr
  * \param[in] name Null terminated string of the device name
  * \param[in] mem_info_ptr
  *
  * \snippet{doc} snippets.dox OrtStatus Return Value
  */
  ORT_API2_STATUS(BindOutputToDevice, _Inout_ OrtIoBinding* binding_ptr, _In_ const char* name, _In_ const OrtMemoryInfo* mem_info_ptr);

  /** \brief Get the names of an ::OrtIoBinding's outputs
  *
  * Returns the names of the outputs in the order they were bound. This is useful after running the model
  * with bound outputs because the returned names are in order in which output ::OrtValue are returned. This is useful if
  * the order of outputs and their names is not known.
  *
  * \param[in] binding_ptr
  * \param[in] allocator Allocator used to allocate continuous buffers for output strings and lengths.
  * \param[out] buffer Returns an array of non-null terminated UTF-8 strings. The number of strings stored is returned in the count parameter.
  *   This buffer is allocated using `allocator` and must be freed using it.
  * \param[out] lengths Returns an array of `count` lengths of the strings returned in `buffer`
  *   This buffer is allocated using `allocator` and must be freed using it.
  * \param[out] count Number of strings returned. If `binding_ptr` has no bound outputs, zero is returned,
  *              no memory allocation is performed and buffer and lengths are set to nullptr.
  *
  * \snippet{doc} snippets.dox OrtStatus Return Value
  */
  ORT_API2_STATUS(GetBoundOutputNames, _In_ const OrtIoBinding* binding_ptr, _In_ OrtAllocator* allocator,
                  _Out_ char** buffer, _Out_writes_all_(count) size_t** lengths, _Out_ size_t* count);

  /** \brief Get the output ::OrtValue objects from an ::OrtIoBinding
  *
  * Returns an array of pointers to individually allocated ::OrtValue%s that contain results of a model execution with OrtApi::RunWithBinding
  * The array contains the same number of ::OrtValue%s and they are in the same order as they were bound with OrtApi::BindOutput
  * or OrtApi::BindOutputToDevice.
  *
  * The returned ::OrtValue%s must be released using OrtApi::ReleaseValue after they are no longer needed.
  * The array is allocated using the specified instance of the allocator and must be freed using the same allocator after
  * all the ::OrtValue%s contained therein are individually released.
  *
  * \param[in] binding_ptr
  * \param[in] allocator Allocator used to allocate output array
  * \param[out] output Set to the allocated array of allocated ::OrtValue outputs. Set to nullptr if there are 0 outputs.
  * \param[out] output_count Set to number of ::OrtValue%s returned
  *
  * \snippet{doc} snippets.dox OrtStatus Return Value
  */
  ORT_API2_STATUS(GetBoundOutputValues, _In_ const OrtIoBinding* binding_ptr, _In_ OrtAllocator* allocator,
                  _Out_writes_all_(output_count) OrtValue*** output, _Out_ size_t* output_count);

  /** \brief Clears any previously set Inputs for an ::OrtIoBinding
   */
  void(ORT_API_CALL* ClearBoundInputs)(_Inout_ OrtIoBinding* binding_ptr) NO_EXCEPTION ORT_ALL_ARGS_NONNULL;

  /** \brief Clears any previously set Outputs for an ::OrtIoBinding
   */
  void(ORT_API_CALL* ClearBoundOutputs)(_Inout_ OrtIoBinding* binding_ptr) NO_EXCEPTION ORT_ALL_ARGS_NONNULL;

  /// @}
  /// \name OrtValue
  /// @{

  /** \brief Direct memory access to a specified tensor element
  *
  * For example, given a tensor with shape of [3,224,224], a pointer to the element at location [2,150,128] can be retrieved
  *
  * This function only works for numeric type tensors (No strings, etc).
  * This is a no-copy method whose returned pointer is valid until the passed in ::OrtValue is free'd.
  *
  * \param[in] value
  * \param[in] location_values Pointer to an array of index values that specify an element's location relative to its shape
  * \param[in] location_values_count Number of elements in location_values. Must match the number of elements in the tensor's shape.
  * \param[out] out Set to a pointer to the element specified
  *
  * \snippet{doc} snippets.dox OrtStatus Return Value
  */
  ORT_API2_STATUS(TensorAt, _Inout_ OrtValue* value, const int64_t* location_values, size_t location_values_count, _Outptr_ void** out);

  /// @}
  /// \name OrtEnv
  /// @{

  /** \brief Create an allocator and register it with the ::OrtEnv
  *
  * Enables sharing the allocator between multiple sessions that use the same env instance.
  * Lifetime of the created allocator will be valid for the duration of the environment.
  * Returns an error if an allocator with the same ::OrtMemoryInfo is already registered.
  *
  * See https://onnxruntime.ai/docs/reference/api/c-api.html for details.
  *
  * \param[in] env ::OrtEnv instance
  * \param[in] mem_info
  * \param[in] arena_cfg Pass nullptr for defaults
  *
  * \snippet{doc} snippets.dox OrtStatus Return Value
  */
  ORT_API2_STATUS(CreateAndRegisterAllocator, _Inout_ OrtEnv* env, _In_ const OrtMemoryInfo* mem_info,
                  _In_ const OrtArenaCfg* arena_cfg);

  /** \brief Set language projection
  *
  * Set the language projection for collecting telemetry data when Env is created.
  *
  * The default is ORT_PROJECTION_C, which means it will classify the language not in the list to C also.
  *
  * \param[in] ort_env
  * \param[in] projection
  *
  * \snippet{doc} snippets.dox OrtStatus Return Value
  */
  ORT_API2_STATUS(SetLanguageProjection, _In_ const OrtEnv* ort_env, _In_ OrtLanguageProjection projection);

  /// @}
  /// \name OrtSession
  /// @{

  /** \brief Return the time that profiling was started
  *
  * \note The timer precision varies per platform. On Windows and MacOS, the precision will be ~100ns
  *
  * \param[in] session
  * \param[out] out nanoseconds of profiling's start time
  *
  * \snippet{doc} snippets.dox OrtStatus Return Value
  */
  ORT_API2_STATUS(SessionGetProfilingStartTimeNs, _In_ const OrtSession* session, _Outptr_ uint64_t* out);

  /// @}
  /// \name OrtThreadingOptions
  /// @{

  /** \brief Set global intra-op thread count
  *
  * This configures the global thread pool options to be used in the call to OrtApi::CreateEnvWithGlobalThreadPools
  *
  * \param[in] tp_options
  * \param[in] intra_op_num_threads Number of threads, special values:<br>
  *    0 = Use default thread count<br>
  *    1 = The invoking thread will be used; no threads will be created in the thread pool.
  *
  * \snippet{doc} snippets.dox OrtStatus Return Value
  */
  ORT_API2_STATUS(SetGlobalIntraOpNumThreads, _Inout_ OrtThreadingOptions* tp_options, int intra_op_num_threads);

  /** \brief Set global inter-op thread count
  *
  * This configures the global thread pool options to be used in the call to OrtApi::CreateEnvWithGlobalThreadPools
  *
  * \param[in] tp_options
  * \param[in] inter_op_num_threads Number of threads, special values:<br>
  *    0 = Use default thread count<br>
  *    1 = The invoking thread will be used; no threads will be created in the thread pool.
  *
  * \snippet{doc} snippets.dox OrtStatus Return Value
  */
  ORT_API2_STATUS(SetGlobalInterOpNumThreads, _Inout_ OrtThreadingOptions* tp_options, int inter_op_num_threads);

  /** \brief Set global spin control options
  *
  * This will configure the global thread pool options to be used in the call to OrtApi::CreateEnvWithGlobalThreadPools.
  * Allow spinning of thread pools when their queues are empty. This will set the value for both
  * inter_op and intra_op threadpools.
  *
  * \param[in] tp_options
  * \param[in] allow_spinning Valid values are 0 or 1.<br>
  *   0 = It won't spin (recommended if CPU usage is high)<br>
  *   1 = Threadpool will spin to wait for queue to become non-empty
  *
  * \snippet{doc} snippets.dox OrtStatus Return Value
  */
  ORT_API2_STATUS(SetGlobalSpinControl, _Inout_ OrtThreadingOptions* tp_options, int allow_spinning);

  /// @}
  /// \name OrtSessionOptions
  /// @{

  /** \brief Add a pre-allocated initializer to a session
  *
  * If a model contains an initializer with a name that is same as the name passed to this call,
  * ORT will use this initializer instance instead of deserializing one from the model file. This
  * is useful when you want to share the same initializer across sessions.
  *
  * \param[in] options
  * \param[in] name Null terminated string of the initializer name
  * \param[in] val ::OrtValue containing the initializer. Its lifetime and the underlying initializer buffer must be
  *   managed by the user (created using the OrtApi::CreateTensorWithDataAsOrtValue) and it must outlive the session object
  *   to which it is added.
  *
  * \snippet{doc} snippets.dox OrtStatus Return Value
  */
  ORT_API2_STATUS(AddInitializer, _Inout_ OrtSessionOptions* options, _In_z_ const char* name,
                  _In_ const OrtValue* val);

  /// @}
  /// \name OrtEnv
  /// @{

  /**
  * Create a custom environment with global threadpools and logger that will be shared across sessions.
  * Use this in conjunction with OrtApi::DisablePerSessionThreads or else the session will use
  * its own thread pools.
  *
  * \param[in] logging_function A pointer to a logging function.
  * \param[in] logger_param A pointer to arbitrary data passed as the ::OrtLoggingFunction `param` parameter to
  *                         `logging_function`.
  * \param[in] log_severity_level The log severity level.
  * \param[in] logid The log identifier.
  * \param[in] tp_options
  * \param[out] out Newly created OrtEnv. Must be freed with OrtApi::ReleaseEnv
  *
  * \snippet{doc} snippets.dox OrtStatus Return Value
  */
  ORT_API2_STATUS(CreateEnvWithCustomLoggerAndGlobalThreadPools, OrtLoggingFunction logging_function, _In_opt_ void* logger_param, OrtLoggingLevel log_severity_level,
                  _In_ const char* logid, _In_ const struct OrtThreadingOptions* tp_options, _Outptr_ OrtEnv** out);

  /// @}
  /// \name OrtSessionOptions
  /// @{

  /** \brief Append CUDA provider to session options
  *
  * If CUDA is not available (due to a non CUDA enabled build, or if CUDA is not installed on the system), this function will return failure.
  *
  * \param[in] options
  * \param[in] cuda_options
  *
  * \snippet{doc} snippets.dox OrtStatus Return Value
  */
  ORT_API2_STATUS(SessionOptionsAppendExecutionProvider_CUDA,
                  _In_ OrtSessionOptions* options, _In_ const OrtCUDAProviderOptions* cuda_options);

  /** \brief Append ROCM execution provider to the session options
  *
  * If ROCM is not available (due to a non ROCM enabled build, or if ROCM is not installed on the system), this function will return failure.
  *
  * \param[in] options
  * \param[in] rocm_options
  *
  * \snippet{doc} snippets.dox OrtStatus Return Value
  */
  ORT_API2_STATUS(SessionOptionsAppendExecutionProvider_ROCM,
                  _In_ OrtSessionOptions* options, _In_ const OrtROCMProviderOptions* rocm_options);

  /** \brief Append OpenVINO execution provider to the session options
  *
  * If OpenVINO is not available (due to a non OpenVINO enabled build, or if OpenVINO is not installed on the system), this function will fail.
  *
  * \param[in] options
  * \param[in] provider_options
  *
  * \snippet{doc} snippets.dox OrtStatus Return Value
  */
  ORT_API2_STATUS(SessionOptionsAppendExecutionProvider_OpenVINO,
                  _In_ OrtSessionOptions* options, _In_ const OrtOpenVINOProviderOptions* provider_options);

  /// @}
  /// \name OrtThreadingOptions
  /// @{

  /** \brief Set threading flush-to-zero and denormal-as-zero
  *
  * Sets global thread pool options to be used in the call to OrtApi::CreateEnvWithGlobalThreadPools.
  * Flush-to-zero and denormal-as-zero are applied to threads in both intra and inter global thread pool.
  * \note This option is not needed if the models used have no denormals. Having no denormals is recommended as this option may hurt model accuracy.
  *
  * \param[in] tp_options
  *
  * \snippet{doc} snippets.dox OrtStatus Return Value
  */
  ORT_API2_STATUS(SetGlobalDenormalAsZero, _Inout_ OrtThreadingOptions* tp_options);

  /// @}
  /// \name OrtArenaCfg
  /// @{

  /** \deprecated Use OrtApi::CreateArenaCfgV2
  *
  * This will create the configuration of an arena that can eventually be used to define an arena based allocator's behavior
  *
  * \param[in] max_mem Use 0 to allow ORT to choose the default
  * \param[in] arena_extend_strategy Use -1 to allow ORT to choose the default, 0 = kNextPowerOfTwo, 1 = kSameAsRequested
  * \param[in] initial_chunk_size_bytes Use -1 to allow ORT to choose the default
  * \param[in] max_dead_bytes_per_chunk Use -1 to allow ORT to choose the default
  * \param[in] out A pointer to an OrtArenaCfg instance
  *
  * \snippet{doc} snippets.dox OrtStatus Return Value
  */
  ORT_API2_STATUS(CreateArenaCfg, _In_ size_t max_mem, int arena_extend_strategy, int initial_chunk_size_bytes,
                  int max_dead_bytes_per_chunk, _Outptr_ OrtArenaCfg** out);

  ORT_CLASS_RELEASE(ArenaCfg);

  /// @}
  /// \name OrtModelMetadata
  /// @{

  /**
  * Use this to obtain the description of the graph present in the model
  * (doc_string field of the GraphProto message within the ModelProto message).
  * If it doesn't exist, an empty string will be returned.
  *
  * \param[in] model_metadata An instance of ::OrtModelMetadata
  * \param[in] allocator Allocator used to allocate the string that will be returned back
  * \param[out] value Set to a null terminated string allocated using `allocator`.  The caller is responsible for freeing it using `allocator`
  *
  * \snippet{doc} snippets.dox OrtStatus Return Value
  */
  ORT_API2_STATUS(ModelMetadataGetGraphDescription, _In_ const OrtModelMetadata* model_metadata,
                  _Inout_ OrtAllocator* allocator, _Outptr_ char** value);

  /// @}
  /// \name OrtSessionOptions
  /// @{

  /** \brief Append TensorRT provider to session options
  *
  * If TensorRT is not available (due to a non TensorRT enabled build, or if TensorRT is not installed on the system), this function will return failure.
  *
  * \param[in] options
  * \param[in] tensorrt_options
  *
  * \snippet{doc} snippets.dox OrtStatus Return Value
  */
  ORT_API2_STATUS(SessionOptionsAppendExecutionProvider_TensorRT,
                  _In_ OrtSessionOptions* options, _In_ const OrtTensorRTProviderOptions* tensorrt_options);

  /// @}
  /// \name Misc
  /// @{

  /** \brief Set current GPU device ID
  *
  * Set the current device id of the GPU execution provider (CUDA/tensorrt/rocm). The device id should be less
  * than the total number of devices available. This is only useful when multiple-GPUs are installed and it is
  * required to restrict execution to a single GPU.
  *
  * \param[in] device_id
  *
  * \snippet{doc} snippets.dox OrtStatus Return Value
  */
  ORT_API2_STATUS(SetCurrentGpuDeviceId, _In_ int device_id);

  /** \brief Get current GPU device ID
  *
  * Get the current device id of the GPU execution provider (CUDA/tensorrt/rocm).
  *
  * \see OrtApi::SetCurrentGpuDeviceId
  *
  * \param[out] device_id
  *
  * \snippet{doc} snippets.dox OrtStatus Return Value
  */
  ORT_API2_STATUS(GetCurrentGpuDeviceId, _In_ int* device_id);

  /// @}
  /// \name OrtKernelInfo
  /// @{

  /** \brief Fetch an array of int64_t values stored as an attribute in the graph node
  *
  *
  * If `out` is nullptr, the value of `size` is set to the true size of the attribute
  * array's size, and a success status is returned.
  *
  * If the `size` parameter is greater than or equal to the actual attribute array's size,
  * the value of `size` is set to the true size of the attribute array's size,
  * the provided memory is filled with the attribute's contents,
  * and a success status is returned.
  *
  * If the `size` parameter is less than the actual attribute array's size and `out`
  * is not nullptr, the value of `size` is set to the true size of the attribute array's size
  * and a failure status is returned.)
  *
  * \param[in] info instance
  * \param[in] name name of the attribute to be parsed
  * \param[out] out pointer to memory where the attribute's contents are to be stored
  * \param[in, out] size actual size of attribute array
  *
  * \snippet{doc} snippets.dox OrtStatus Return Value
  */
  ORT_API2_STATUS(KernelInfoGetAttributeArray_float, _In_ const OrtKernelInfo* info, _In_ const char* name,
                  _Out_ float* out, _Inout_ size_t* size);

  /** \brief Fetch an array of int64_t values stored as an attribute in the graph node
  *
  * If `out` is nullptr, the value of `size` is set to the true size of the attribute
  * array's size, and a success status is returned.
  *
  * If the `size` parameter is greater than or equal to the actual attribute array's size,
  * the value of `size` is set to the true size of the attribute array's size,
  * the provided memory is filled with the attribute's contents,
  * and a success status is returned.
  *
  * If the `size` parameter is less than the actual attribute array's size and `out`
  * is not nullptr, the value of `size` is set to the true size of the attribute array's size
  * and a failure status is returned.)
  *
  * \param[in] info instance
  * \param[in] name name of the attribute to be parsed
  * \param[out] out pointer to memory where the attribute's contents are to be stored
  * \param[in, out] size actual size of attribute array
  *
  * \snippet{doc} snippets.dox OrtStatus Return Value
  */
  ORT_API2_STATUS(KernelInfoGetAttributeArray_int64, _In_ const OrtKernelInfo* info, _In_ const char* name,
                  _Out_ int64_t* out, _Inout_ size_t* size);

  /// @}
  /// \name OrtArenaCfg
  /// @{

  /** \brief Create an ::OrtArenaCfg
  *
  * Create the configuration of an arena that can eventually be used to define an arena based allocator's behavior.
  *
  * Supported keys are (See https://onnxruntime.ai/docs/reference/api/c-api.html for details on what the
  * following parameters mean and how to choose these values.):
  * "max_mem": Maximum memory that can be allocated by the arena based allocator.
  *  Use 0 for ORT to pick the best value. Default is 0.
  * "arena_extend_strategy": 0 = kNextPowerOfTwo, 1 = kSameAsRequested.
  *  Use -1 to allow ORT to choose the default.
  * "initial_chunk_size_bytes": (Possible) Size of the first allocation in the arena.
  *  Only relevant if arena strategy is `kNextPowerOfTwo`. Use -1 to allow ORT to choose the default.
  *  Ultimately, the first allocation size is determined by the allocation memory request.
  * "max_dead_bytes_per_chunk": Threshold of unused memory in an allocated chunk of arena memory after
  *  crossing which the current chunk is chunked into 2.
  * "initial_growth_chunk_size_bytes": (Possible) Size of the second allocation in the arena.
  *  Only relevant if arena strategy is `kNextPowerOfTwo`. Use -1 to allow ORT to choose the default.
  *  Ultimately, the allocation size is determined by the allocation memory request.
  *  Further allocation sizes are governed by the arena extend strategy.
  *
  * \param[in] arena_config_keys Keys to configure the arena
  * \param[in] arena_config_values Values to configure the arena
  * \param[in] num_keys Number of keys in `arena_config_keys` and `arena_config_values`
  * \param[out] out Newly created ::OrtArenaCfg. Must be freed with OrtApi::ReleaseArenaCfg
  *
  * \snippet{doc} snippets.dox OrtStatus Return Value
  */
  ORT_API2_STATUS(CreateArenaCfgV2, _In_reads_(num_keys) const char* const* arena_config_keys,
                  _In_reads_(num_keys) const size_t* arena_config_values, _In_ size_t num_keys,
                  _Outptr_ OrtArenaCfg** out);

  /// @}
  /// \name OrtRunOptions
  /// @{

  /** \brief Set a single run configuration entry as a pair of strings
  *
  * If a configuration with same key exists, this will overwrite the configuration with the given config_value
  *
  * The config_key and the format of config_value are defined in onnxruntime_run_options_config_keys.h
  *
  * \param[in] options
  * \param[in] config_key A null terminated string representation of the config key
  * \param[in] config_value  A null terminated string representation of the config value
  *
  * \snippet{doc} snippets.dox OrtStatus Return Value
  */
  ORT_API2_STATUS(AddRunConfigEntry, _Inout_ OrtRunOptions* options,
                  _In_z_ const char* config_key, _In_z_ const char* config_value);

  /// @}
  /// \name OrtPrepackedWeightsContainer
  /// @{

  /** \brief Create an ::OrtPrepackedWeightsContainer
  *
  * This container will hold pre-packed buffers of shared initializers for sharing between sessions
  * (i.e.) if there are shared initializers that can be shared between sessions, the pre-packed buffers
  * of these (if any) may possibly be shared to provide memory footprint savings. Pass this container
  * to sessions that you would like to share pre-packed buffers of shared initializers at session
  * creation time.
  *
  *  \param[out] out Newly created ::OrtPrepackedWeightsContainer. Must be freed with OrtApi::ReleasePrepackedWeightsContainer
  *
  * \snippet{doc} snippets.dox OrtStatus Return Value
  */
  ORT_API2_STATUS(CreatePrepackedWeightsContainer, _Outptr_ OrtPrepackedWeightsContainer** out);

  /** \brief Release OrtPrepackedWeightsContainer instance
  *
  * \note instance must not be released until the sessions using it are released
  */
  ORT_CLASS_RELEASE(PrepackedWeightsContainer);

  /// @}
  /// \name OrtSession
  /// @{

  /** \brief Create session with prepacked weights container
  *
  * Same functionality offered by OrtApi::CreateSession except that a container that contains
  * pre-packed weights' buffers is written into/read from by the created session.
  * This is useful when used in conjunction with OrtApi::AddInitializer which injects
  * shared initializer info into sessions. Wherever possible, the pre-packed versions of these
  * shared initializers are cached in this container so that multiple sessions can just re-use
  * these instead of duplicating these in memory.
  *
  * \param[in] env OrtEnv instance instance
  * \param[in] model_path Null terminated string of the path (wchar on Windows, char otherwise)
  * \param[in] options
  * \param[in] prepacked_weights_container
  * \param[out] out Newly created ::OrtSession. Must be freed with OrtApi::ReleaseSession
  *
  * \snippet{doc} snippets.dox OrtStatus Return Value
  */
  ORT_API2_STATUS(CreateSessionWithPrepackedWeightsContainer, _In_ const OrtEnv* env, _In_ const ORTCHAR_T* model_path,
                  _In_ const OrtSessionOptions* options, _Inout_ OrtPrepackedWeightsContainer* prepacked_weights_container,
                  _Outptr_ OrtSession** out);

  /** \brief Create session from memory with prepacked weights container
  *
  * Same functionality offered by OrtApi::CreateSessionFromArray except that a container that contains
  * pre-packed weights' buffers is written into/read from by the created session.
  * This is useful when used in conjunction with OrtApi::AddInitializer which injects
  * shared initializer info into sessions. Wherever possible, the pre-packed versions of these
  * shared initializers are cached in this container so that multiple sessions can just re-use
  * these instead of duplicating these in memory.
  *
  * \param[in] env
  * \param[in] model_data Array of bytes holding the model
  * \param[in] model_data_length Number of bytes in `model_data_model`
  * \param[in] options
  * \param[in] prepacked_weights_container
  * \param[out] out Newly created ::OrtSession. Must be freed with OrtApi::ReleaseSession
  *
  * \snippet{doc} snippets.dox OrtStatus Return Value
  */
  ORT_API2_STATUS(CreateSessionFromArrayWithPrepackedWeightsContainer, _In_ const OrtEnv* env,
                  _In_ const void* model_data, size_t model_data_length,
                  _In_ const OrtSessionOptions* options, _Inout_ OrtPrepackedWeightsContainer* prepacked_weights_container,
                  _Outptr_ OrtSession** out);

  /// @}
  /// \name OrtSessionOptions
  /// @{

  /** \brief Append TensorRT execution provider to the session options
  *
  * If TensorRT is not available (due to a non TensorRT enabled build), this function will return failure.
  *
  * This is slightly different from OrtApi::SessionOptionsAppendExecutionProvider_TensorRT, it takes an
  * ::OrtTensorRTProviderOptions which is publicly defined. This takes an opaque ::OrtTensorRTProviderOptionsV2
  * which must be created with OrtApi::CreateTensorRTProviderOptions.
  *
  * For OrtApi::SessionOptionsAppendExecutionProvider_TensorRT, the user needs to instantiate ::OrtTensorRTProviderOptions
  * as well as allocate/release buffers for some members of ::OrtTensorRTProviderOptions.
  * Here, OrtApi::CreateTensorRTProviderOptions and Ortapi::ReleaseTensorRTProviderOptions will do the memory management for you.
  *
  * \param[in] options
  * \param[in] tensorrt_options
  *
  * \snippet{doc} snippets.dox OrtStatus Return Value
  */
  ORT_API2_STATUS(SessionOptionsAppendExecutionProvider_TensorRT_V2,
                  _In_ OrtSessionOptions* options, _In_ const OrtTensorRTProviderOptionsV2* tensorrt_options);

  /// @}
  /// \name OrtTensorRTProviderOptionsV2
  /// @{

  /** \brief Create an OrtTensorRTProviderOptionsV2
  *
  * \param[out] out Newly created ::OrtTensorRTProviderOptionsV2. Must be released with OrtApi::ReleaseTensorRTProviderOptions
  *
  * \snippet{doc} snippets.dox OrtStatus Return Value
  */
  ORT_API2_STATUS(CreateTensorRTProviderOptions, _Outptr_ OrtTensorRTProviderOptionsV2** out);

  /** \brief Set options in a TensorRT Execution Provider.
  *
  * Please refer to https://www.onnxruntime.ai/docs/reference/execution-providers/TensorRT-ExecutionProvider.html#c-api-example
  * to know the available keys and values. Key should be in null terminated string format of the member of ::OrtTensorRTProviderOptionsV2
  * and value should be its related range.
  *
  * For example, key="trt_max_workspace_size" and value="2147483648"
  *
  * \param[in] tensorrt_options
  * \param[in] provider_options_keys Array of UTF-8 null-terminated string for provider options keys
  * \param[in] provider_options_values Array of UTF-8 null-terminated string for provider options values
  * \param[in] num_keys Number of elements in the `provider_option_keys` and `provider_options_values` arrays
  *
  * \snippet{doc} snippets.dox OrtStatus Return Value
  */
  ORT_API2_STATUS(UpdateTensorRTProviderOptions, _Inout_ OrtTensorRTProviderOptionsV2* tensorrt_options,
                  _In_reads_(num_keys) const char* const* provider_options_keys,
                  _In_reads_(num_keys) const char* const* provider_options_values,
                  _In_ size_t num_keys);

  /** \brief Get serialized TensorRT provider options string.
  *
  * For example, "trt_max_workspace_size=2147483648;trt_max_partition_iterations=10;trt_int8_enable=1;......"
  *
  * \param tensorrt_options - OrTensorRTProviderOptionsV2 instance
  * \param allocator - a ptr to an instance of OrtAllocator obtained with OrtApi::CreateAllocator or OrtApi::GetAllocatorWithDefaultOptions
  *                      the specified allocator will be used to allocate continuous buffers for output strings and lengths.
  * \param ptr - is a UTF-8 null terminated string allocated using 'allocator'. The caller is responsible for using the same allocator to free it.
  *
  * \snippet{doc} snippets.dox OrtStatus Return Value
  */
  ORT_API2_STATUS(GetTensorRTProviderOptionsAsString, _In_ const OrtTensorRTProviderOptionsV2* tensorrt_options, _Inout_ OrtAllocator* allocator, _Outptr_ char** ptr);

  /** \brief Release an ::OrtTensorRTProviderOptionsV2
  *
  * \note This is an exception in the naming convention of other Release* functions, as the name of the method does not have the V2 suffix, but the type does
  */
  void(ORT_API_CALL* ReleaseTensorRTProviderOptions)(_Frees_ptr_opt_ OrtTensorRTProviderOptionsV2* input);

  /// @}
  /// \name OrtSessionOptions
  /// @{

  /** \brief Enable custom operators
  *
  * See onnxruntime-extensions: https://github.com/microsoft/onnxruntime-extensions.git
  *
  * \snippet{doc} snippets.dox OrtStatus Return Value
  */
  ORT_API2_STATUS(EnableOrtCustomOps, _Inout_ OrtSessionOptions* options);

  /// @}
  /// \name OrtAllocator
  /// @{

  /** \brief Register a custom allocator
  *
  * Enables sharing between multiple sessions that use the same env instance.
  * Returns an error if an allocator with the same ::OrtMemoryInfo is already registered.
  *
  * The behavior of this is exactly the same as OrtApi::CreateAndRegisterAllocator except
  * instead of ORT creating an allocator based on provided info, in this case
  * ORT uses the user-provided custom allocator.
  * See https://onnxruntime.ai/docs/reference/api/c-api.html for details.
  *
  * \param[in] env
  * \param[in] allocator User provided allocator
  *
  * \snippet{doc} snippets.dox OrtStatus Return Value
  */
  ORT_API2_STATUS(RegisterAllocator, _Inout_ OrtEnv* env, _In_ OrtAllocator* allocator);

  /** \brief Unregister a custom allocator
  *
  * It is an error if you provide an ::OrtMemoryInfo not corresponding to any
  * registered allocators for sharing.
  *
  * \param[in] env
  * \param[in] mem_info
  *
  * \snippet{doc} snippets.dox OrtStatus Return Value
  */
  ORT_API2_STATUS(UnregisterAllocator, _Inout_ OrtEnv* env,
                  _In_ const OrtMemoryInfo* mem_info);

  /// @}
  /// \name OrtValue
  /// @{

  /** \brief Sets *out to 1 iff an ::OrtValue is a SparseTensor, and 0 otherwise
  *
  * \param[in] value existing ::OrtValue
  * \param[out] out unless an error occurs, contains 1 iff the value contains an instance
  *  of sparse tensor or 0 otherwise.
  *
  * \snippet{doc} snippets.dox OrtStatus Return Value
  */
  ORT_API2_STATUS(IsSparseTensor, _In_ const OrtValue* value, _Out_ int* out);

  /** \brief Create an ::OrtValue with a sparse tensor that is empty.
  *
  * Use FillSparseTensor<Format>() functions to populate sparse tensor with non-zero values and
  * format specific indices data.
  * Use ReleaseValue to destroy the sparse tensor, this will also release the buffer inside the output value
  * if any was allocated.
  * \param[in,out] allocator allocator to use when performing an allocation. Allocation will be performed
  *   by FillSparseTensor<Format>() APIs. The lifespan of the allocator instance must eclipse the lifespan
  *   this sparse tensor instance as the same allocator will be used to free memory.
  * \param[in] dense_shape shape of the original dense tensor
  * \param[in] dense_shape_len number of shape dimensions being passed
  * \param[in] type must be one of TENSOR_ELEMENT_DATA_TYPE_xxxx
  * \param[out] out Should be freed by calling ReleaseValue
  *
  * \snippet{doc} snippets.dox OrtStatus Return Value
  */
  ORT_API2_STATUS(CreateSparseTensorAsOrtValue, _Inout_ OrtAllocator* allocator, _In_ const int64_t* dense_shape,
                  size_t dense_shape_len, ONNXTensorElementDataType type, _Outptr_ OrtValue** out);

  /**
  * This fills populates an empty tensor that was created using OrtApi::CreateSparseTensorAsOrtValue.
  * This will allocate required memory and copy the supplied NNZ values and COO indices into that memory allocation.
  * Memory allocation is performed using the allocator that was specified with OrtApi::CreateSparseTensorAsOrtValue.
  *
  * \param[in,out] ort_value ::OrtValue to populate with data
  * \param[in] data_mem_info serves to identify the location of the data to be copied. If the allocator specified
  *  at the creation time has memory info that is not the same as mem_info argument to this function a X-device copy will be performed.
  *  String data is assumed to be on CPU and will only be copied into a CPU allocated buffer.
  * \param[in] values_shape pointer to values shape array
  * \param[in] values_shape_len length of the values_shape
  * \param[in] values pointer to an array of values. For strings, pass const char**.
  * \param[in] indices_data pointer to a location of COO indices
  * \param[in] indices_num number of COO indices
  *
  * \snippet{doc} snippets.dox OrtStatus Return Value
  */
  ORT_API2_STATUS(FillSparseTensorCoo, _Inout_ OrtValue* ort_value, _In_ const OrtMemoryInfo* data_mem_info,
                  _In_ const int64_t* values_shape, size_t values_shape_len, _In_ const void* values,
                  _In_ const int64_t* indices_data, size_t indices_num);

  /**
  * This fills populates an empty tensor that was created using OrtApi::CreateSparseTensorAsOrtValue.
  * This will allocate required memory and copy the supplied NNZ values and CSR indices into that memory allocation.
  * Memory allocation is performed using the allocator that was specified with OrtApi::CreateSparseTensorAsOrtValue.
  *
  * \param[in,out] ort_value ::OrtValue to populate with data
  * \param[in] data_mem_info serves to identify the location of the data to be copied. If the allocator specified
  *  at the creation time has memory info that is not the same as mem_info argument to this function a X-device copy will be performed.
  *  String data is assumed to be on CPU and will only be copied into a CPU allocated buffer.
  * \param[in] values_shape pointer to values shape array
  * \param[in] values_shape_len length of the values_shape
  * \param[in] values - pointer to an array of values. For strings, pass const char**.
  * \param[in] inner_indices_data pointer to a location of CSR inner indices
  * \param[in] inner_indices_num number of CSR inner indices
  * \param[in] outer_indices_data pointer to a location of CSR outer indices
  * \param[in] outer_indices_num number of CSR outer indices
  *
  * \snippet{doc} snippets.dox OrtStatus Return Value
  */
  ORT_API2_STATUS(FillSparseTensorCsr, _Inout_ OrtValue* ort_value, _In_ const OrtMemoryInfo* data_mem_info,
                  _In_ const int64_t* values_shape, size_t values_shape_len, _In_ const void* values,
                  _In_ const int64_t* inner_indices_data, size_t inner_indices_num,
                  _In_ const int64_t* outer_indices_data, size_t outer_indices_num);

  /**
  * This fills populates an empty tensor that was created using OrtApi::CreateSparseTensorAsOrtValue.
  * This will allocate required memory and copy the supplied NNZ values and BlockSparse indices into that memory allocation.
  * Memory allocation is performed using the allocator that was specified with OrtApi::CreateSparseTensorAsOrtValue.
  *
  * \param[in,out] ort_value ::OrtValue to populate with data
  * \param[in] data_mem_info serves to identify the location of the data to be copied. If the allocator specified
  *  at the creation time has memory info that is not the same as mem_info argument to this function a X-device copy will be performed.
  *  String data is assumed to be on CPU and will only be copied into a CPU allocated buffer.
  * \param[in] values_shape
  * \param[in] values_shape_len
  * \param[in] values structure with values information
  * \param[in] indices_shape_data pointer to a location of indices shape
  * \param[in] indices_shape_len length of the block sparse indices shape
  * \param[in] indices_data pointer to a location of indices data. Shape will determine the length of the indices data.
  *
  * \snippet{doc} snippets.dox OrtStatus Return Value
  */
  ORT_API2_STATUS(FillSparseTensorBlockSparse, _Inout_ OrtValue* ort_value, _In_ const OrtMemoryInfo* data_mem_info,
                  _In_ const int64_t* values_shape, size_t values_shape_len, _In_ const void* values,
                  _In_ const int64_t* indices_shape_data, size_t indices_shape_len,
                  _In_ const int32_t* indices_data);

  /**
  * Create an ::OrtValue with a sparse tensor. This is the first step.
  * Next, use Use<Format>Indices() functions to supply sparse tensor with
  * format specific indices data and set its sparse format to a specific enum value.
  * This will not perform memory allocations. It will
  * use supplied user buffer which should outlive the created sparse tensor.
  * Use OrtApi::ReleaseValue to destroy the sparse tensor. It would not release the supplied values buffer.
  * This function can not be used to map strings from the user allocated memory. Strings must always be copied
  * and have UTF-8 encoding. Therefore, use OrtApi::CreateSparseTensorAsOrtValue above and then fill it with data
  * using appropriate Make*() function.
  *
  * \param[in] info memory info where sparse values reside.
  * \param[in,out] p_data pointer to a user allocated buffer with values. To create a full sparse tensor with no non-zero
  *   values, pass nullptr
  * \param[in] dense_shape shape of the original dense tensor
  * \param[in] dense_shape_len number of shape dimensions being passed
  * \param[in] values_shape shape of the values data. To create a fully sparse tensor with no non-zero values,
  *   pass {0} shape.
  * \param[in] values_shape_len number of values shape dimensions
  * \param[in] type must be one of TENSOR_ELEMENT_DATA_TYPE_xxxx
  * \param[out] out Should be freed by calling ReleaseValue
  *
  * \snippet{doc} snippets.dox OrtStatus Return Value
  */
  ORT_API2_STATUS(CreateSparseTensorWithValuesAsOrtValue, _In_ const OrtMemoryInfo* info, _Inout_ void* p_data,
                  _In_ const int64_t* dense_shape, size_t dense_shape_len,
                  _In_ const int64_t* values_shape, size_t values_shape_len,
                  ONNXTensorElementDataType type, _Outptr_ OrtValue** out);

  /**
  * This assigns Coo format indices to the SparseTensor that was created by
  * OrtApi::CreateSparseTensorWithValuesAsOrtValue above. It also sets OrtSparseFormat to
  * ORT_SPARSE_COO. This will not allocate any additional memory for data. The life span of
  * indices_data buffer should eclipse the life span of this ::OrtValue.
  *
  * \param[in,out] ort_value ::OrtValue instance constructed with OrtApi::CreateSparseTensorWithValuesAsOrtValue
  * \param[in,out] indices_data pointer to a user pre-allocated buffer or nullptr for fully sparse tensors.
  * \param[in] indices_num  number of COO indices. Should either be 0 for fully sparse tensors, be equal
  *  to the number of nnz values specified to OrtApi::CreateSparseTensorWithValuesAsOrtValue for 1-D {nnz} indices or
  *  be twice as number of nnz values for a  2-D indices {nnz, 2}
  *
  * \snippet{doc} snippets.dox OrtStatus Return Value
  */
  ORT_API2_STATUS(UseCooIndices, _Inout_ OrtValue* ort_value, _Inout_ int64_t* indices_data, size_t indices_num);

  /**
  * The assigns CSR format indices to the SparseTensor that was created by
  * OrtApi::CreateSparseTensorWithValuesAsOrtValue above. It also sets OrtSparseFormat to
  * ORT_SPARSE_CSRC. This will not allocate any additional memory for data. The life spans of
  * inner_data and outer_data buffers should eclipse the life span of this ::OrtValue.
  *
  * \param[in,out] ort_value ::OrtValue instance constructed with OrtApi::CreateSparseTensorWithValuesAsOrtValue
  * \param[in,out] inner_data pointer to a user pre-allocated buffer or nullptr for fully sparse tensors.
  * \param[in] inner_num  number of inner CSR indices. Should either be 0 for fully sparse tensors or be equal
  * to the number of nnz values specified to OrtApi::CreateSparseTensorWithValuesAsOrtValue.
  * \param[in,out] outer_data pointer to user pre-allocated buffer or nullptr for fully sparse tensors.
  * \param[in] outer_num number of CSR outer indices. Should either be 0 for fully sparse tensors or
  * equal to rows + 1 of the dense shape.
  *
  * \snippet{doc} snippets.dox OrtStatus Return Value
  */
  ORT_API2_STATUS(UseCsrIndices, _Inout_ OrtValue* ort_value, _Inout_ int64_t* inner_data, size_t inner_num,
                  _Inout_ int64_t* outer_data, size_t outer_num);

  /**
  * The assigns BlockSparse format indices to the SparseTensor that was created by
  * OrtApi::CreateSparseTensorWithValuesAsOrtValue above. It also sets OrtSparseFormat to
  * ORT_SPARSE_BLOCK_SPARSE. This will not allocate any additional memory for data. The life span of
  * indices_data buffer must eclipse the lifespan of this ::OrtValue.
  *
  * \param[in,out] ort_value OrtValue instance constructed with OrtApi::CreateSparseTensorWithValuesAsOrtValue
  * \param[in] indices_shape pointer to indices shape. Use {0} for fully sparse tensors
  * \param[in] indices_shape_len length of the indices shape
  * \param[in,out] indices_data pointer to user pre-allocated buffer or nullptr for fully sparse tensors.
  *
  * \snippet{doc} snippets.dox OrtStatus Return Value
  */
  ORT_API2_STATUS(UseBlockSparseIndices, _Inout_ OrtValue* ort_value, const int64_t* indices_shape, size_t indices_shape_len, _Inout_ int32_t* indices_data);

  /** \brief Returns sparse tensor format enum iff a given ort value contains an instance of sparse tensor.
  *
  * \param[in] ort_value ::OrtValue that contains an instance of sparse tensor
  * \param[out] out pointer to out parameter
  *
  * \snippet{doc} snippets.dox OrtStatus Return Value
  */
  ORT_API2_STATUS(GetSparseTensorFormat, _In_ const OrtValue* ort_value, _Out_ enum OrtSparseFormat* out);

  /** \brief Returns data type and shape of sparse tensor values (nnz) iff ::OrtValue contains a SparseTensor.
  *
  * \param[in] ort_value An ::OrtValue that contains a fully constructed sparse tensor
  * \param[out] out Must be freed by OrtApi::ReleaseTensorTypeAndShapeInfo
  *
  * \snippet{doc} snippets.dox OrtStatus Return Value
  */
  ORT_API2_STATUS(GetSparseTensorValuesTypeAndShape, _In_ const OrtValue* ort_value, _Outptr_ OrtTensorTypeAndShapeInfo** out);

  /** \brief Returns numeric data for sparse tensor values (nnz). For string values use GetStringTensor*().
  *
  * \param[in] ort_value an instance of ::OrtValue containing sparse tensor
  * \param[out] out returns a pointer to values data.  Do not attempt to free this ptr.
  *
  * \snippet{doc} snippets.dox OrtStatus Return Value
  */
  ORT_API2_STATUS(GetSparseTensorValues, _In_ const OrtValue* ort_value, _Outptr_ const void** out);

  /** \brief Returns data type, shape for the type of indices specified by indices_format.
  *
  * \param[in] ort_value ::OrtValue containing sparse tensor.
  * \param[in] indices_format One of the indices formats. It is an error to request a format that the sparse
  * tensor does not contain.
  * \param[out] out an instance of ::OrtTensorTypeAndShapeInfo. Must be freed by OrtApi::ReleaseTensorTypeAndShapeInfo
  *
  * \snippet{doc} snippets.dox OrtStatus Return Value
  */
  ORT_API2_STATUS(GetSparseTensorIndicesTypeShape, _In_ const OrtValue* ort_value, enum OrtSparseIndicesFormat indices_format, _Outptr_ OrtTensorTypeAndShapeInfo** out);

  /** \brief Returns indices data for the type of the indices specified by indices_format
  *
  * \param[in] ort_value ::OrtValue containing sparse tensor.
  * \param[in] indices_format One of the indices formats. It is an error to request a format that the sparse tensor does not contain.
  * \param[out] num_indices Pointer to where the number of indices entries is returned
  * \param[out] indices Returned pointer to the indices data. Do not free the returned pointer as it refers to internal data owned by the ::OrtValue
  *
  * \snippet{doc} snippets.dox OrtStatus Return Value
  */
  ORT_API2_STATUS(GetSparseTensorIndices, _In_ const OrtValue* ort_value, enum OrtSparseIndicesFormat indices_format, _Out_ size_t* num_indices, _Outptr_ const void** indices);
  /// @}
  /// \name OrtSessionOptions
  /// @{

  /**
   * \brief Sets out to 1 iff an optional type OrtValue has an element, 0 otherwise (OrtValue is None)
   * Use this API to find if the optional type OrtValue is None or not.
   * If the optional type OrtValue is not None, use the OrtValue just like any other OrtValue.
   * For example, if you get an OrtValue that corresponds to Optional(tensor) and
   * if HasValue() returns true, use it as tensor and so on.

   * \param[in] value Input OrtValue.
   * \param[out] out indicating if the input OrtValue contains data (1) or if it is a None (0)
   *
   * \snippet{doc} snippets.dox OrtStatus Return Value
   */
  ORT_API2_STATUS(HasValue, _In_ const OrtValue* value, _Out_ int* out);
  /// @}
  /// \name OrtKernelContext
  /// @{
  /** \brief Used for custom operators, gets the GPU compute stream to use to launch the custom a GPU kernel
  *   \see ::OrtCustomOp
  * \param[in]  context OrtKernelContext instance
  * \param[out] out Returns pointer to a GPU compute stream that can be used to launch the custom GPU kernel.
  *             If retrieving the GPU compute stream is not relevant (GPU not enabled in the build, kernel partitioned to
  *             some other EP), then a nullptr is returned as the output param.
  *             Do not free or mutate the returned pointer as it refers to internal data owned by the underlying session.
  *             Only use it for custom kernel launching.
  *
  * \snippet{doc} snippets.dox OrtStatus Return Value
  */
  ORT_API2_STATUS(KernelContext_GetGPUComputeStream, _In_ const OrtKernelContext* context, _Outptr_ void** out);

  /// @}
  /// \name GetTensorMemoryInfo
  /// @{
  /** \brief Returns a pointer to the ::OrtMemoryInfo of a Tensor
   * \param[in] value ::OrtValue containing tensor.
   * \param[out] mem_info ::OrtMemoryInfo of the tensor. Do NOT free the returned pointer. It is valid for the lifetime of the ::OrtValue
   *
   * \snippet{doc} snippets.dox OrtStatus Return Value
   */
  ORT_API2_STATUS(GetTensorMemoryInfo, _In_ const OrtValue* value, _Out_ const OrtMemoryInfo** mem_info);

  /// @}
  /// \name GetExecutionProviderApi
  /// @{
  /** \brief Get a pointer to the requested version of the Execution Provider specific
   * API extensions to the OrtApi
   * \param[in] provider_name The name of the execution provider name. Currently only the following
   * values are supported: "DML".
   * \param[in] version Must be ::ORT_API_VERSION.
   * \param[out] provider_api A void pointer containing a reference to the execution provider versioned api structure.
   * For example, the provider_api pointer can be cast to the OrtDmlApi* when the provider_name is "DML".
   *
   * \snippet{doc} snippets.dox OrtStatus Return Value
   */
  ORT_API2_STATUS(GetExecutionProviderApi, _In_ const char* provider_name, _In_ uint32_t version, _Outptr_ const void** provider_api);

  /// @}

  /// \name SessionOptions
  /// @{
  /** \brief Set custom thread creation function
  *
  * \param[in] options Session options
  * \param[in] ort_custom_create_thread_fn Custom thread creation function
  *
  * \snippet{doc} snippets.dox OrtStatus Return Value
  */
  ORT_API2_STATUS(SessionOptionsSetCustomCreateThreadFn, _Inout_ OrtSessionOptions* options, _In_ OrtCustomCreateThreadFn ort_custom_create_thread_fn);

  /** \brief Set creation options for custom thread
  *
  * \param[in] options Session options
  * \param[in] ort_custom_thread_creation_options Custom thread creation options (can be nullptr)
  *
  * \snippet{doc} snippets.dox OrtStatus Return Value
  */
  ORT_API2_STATUS(SessionOptionsSetCustomThreadCreationOptions, _Inout_ OrtSessionOptions* options, _In_ void* ort_custom_thread_creation_options);

  /** \brief Set custom thread join function
  *
  * \param[in] options Session options
  * \param[in] ort_custom_join_thread_fn Custom join thread function, must not be nullptr when ort_custom_create_thread_fn is set
  *
  * \snippet{doc} snippets.dox OrtStatus Return Value
  */
  ORT_API2_STATUS(SessionOptionsSetCustomJoinThreadFn, _Inout_ OrtSessionOptions* options, _In_ OrtCustomJoinThreadFn ort_custom_join_thread_fn);
  /// @}

  /// \name OrtThreadingOptions
  /// @{
  /** \brief Set custom thread creation function for global thread pools
  *
  * \param[inout] tp_options
  * \param[in] ort_custom_create_thread_fn Custom thread creation function
  *
  * \snippet{doc} snippets.dox OrtStatus Return Value
  */
  ORT_API2_STATUS(SetGlobalCustomCreateThreadFn, _Inout_ OrtThreadingOptions* tp_options, _In_ OrtCustomCreateThreadFn ort_custom_create_thread_fn);

  /** \brief Set custom thread creation options for global thread pools
  *
  * \param[inout] tp_options
  * \param[in] ort_custom_thread_creation_options Custom thread creation options (can be nullptr)
  *
  * \snippet{doc} snippets.dox OrtStatus Return Value
  */
  ORT_API2_STATUS(SetGlobalCustomThreadCreationOptions, _Inout_ OrtThreadingOptions* tp_options, _In_ void* ort_custom_thread_creation_options);

  /** \brief Set custom thread join function for global thread pools
  *
  * \param[inout] tp_options
  * \param[in] ort_custom_join_thread_fn Custom thread join function, must not be nullptr when global ort_custom_create_thread_fn is set
  *
  * \snippet{doc} snippets.dox OrtStatus Return Value
  */
  ORT_API2_STATUS(SetGlobalCustomJoinThreadFn, _Inout_ OrtThreadingOptions* tp_options, _In_ OrtCustomJoinThreadFn ort_custom_join_thread_fn);
  /// @}

  /** \brief Synchronize bound inputs. The call may be necessary for some providers, such as cuda,
  *   in case the system that allocated bound memory operated on a different stream. However, the
  *   operation is provider specific and could be a no-op.
  *
  * \param[inout] binding_ptr
  *
  * \snippet{doc} snippets.dox OrtStatus Return Value
  */
  ORT_API2_STATUS(SynchronizeBoundInputs, _Inout_ OrtIoBinding* binding_ptr);

  /** \brief Synchronize bound outputs. The call may be necessary for some providers, such as cuda,
  *   in case the system that allocated bound memory operated on a different stream. However, the
  *   operation is provider specific and could be a no-op.
  *
  * \param[inout] binding_ptr
  *
  * \snippet{doc} snippets.dox OrtStatus Return Value
  */
  ORT_API2_STATUS(SynchronizeBoundOutputs, _Inout_ OrtIoBinding* binding_ptr);

  /// \name OrtSessionOptions
  /// @{

  /** \brief Append CUDA execution provider to the session options
  *
  * If CUDA is not available (due to a non CUDA enabled build), this function will return failure.
  *
  * This is slightly different from OrtApi::SessionOptionsAppendExecutionProvider_CUDA, it takes an
  * ::OrtCUDAProviderOptions which is publicly defined. This takes an opaque ::OrtCUDAProviderOptionsV2
  * which must be created with OrtApi::CreateCUDAProviderOptions.
  *
  * For OrtApi::SessionOptionsAppendExecutionProvider_CUDA, the user needs to instantiate ::OrtCUDAProviderOptions
  * as well as allocate/release buffers for some members of ::OrtCUDAProviderOptions.
  * Here, OrtApi::CreateCUDAProviderOptions and Ortapi::ReleaseCUDAProviderOptions will do the memory management for you.
  *
  * \param[in] options
  * \param[in] cuda_options
  *
  * \snippet{doc} snippets.dox OrtStatus Return Value
  *
  * \since Version 1.11.
  */
  ORT_API2_STATUS(SessionOptionsAppendExecutionProvider_CUDA_V2,
                  _In_ OrtSessionOptions* options, _In_ const OrtCUDAProviderOptionsV2* cuda_options);

  /// @}
  /// \name OrtCUDAProviderOptionsV2
  /// @{

  /** \brief Create an OrtCUDAProviderOptionsV2
  *
  * \param[out] out Newly created ::OrtCUDAProviderOptionsV2. Must be released with OrtApi::ReleaseCudaProviderOptions
  *
  * \snippet{doc} snippets.dox OrtStatus Return Value
  *
  * \since Version 1.11.
  */
  ORT_API2_STATUS(CreateCUDAProviderOptions, _Outptr_ OrtCUDAProviderOptionsV2** out);

  /** \brief Set options in a CUDA Execution Provider.
  *
  * Please refer to https://onnxruntime.ai/docs/execution-providers/CUDA-ExecutionProvider.html#configuration-options
  * to know the available keys and values. Key should be in null terminated string format of the member of ::OrtCUDAProviderOptionsV2
  * and value should be its related range.
  *
  * For example, key="device_id" and value="0"
  *
  * \param[in] cuda_options
  * \param[in] provider_options_keys Array of UTF-8 null-terminated string for provider options keys
  * \param[in] provider_options_values Array of UTF-8 null-terminated string for provider options values
  * \param[in] num_keys Number of elements in the `provider_option_keys` and `provider_options_values` arrays
  *
  * \snippet{doc} snippets.dox OrtStatus Return Value
  *
  * \since Version 1.11.
  */
  ORT_API2_STATUS(UpdateCUDAProviderOptions, _Inout_ OrtCUDAProviderOptionsV2* cuda_options,
                  _In_reads_(num_keys) const char* const* provider_options_keys,
                  _In_reads_(num_keys) const char* const* provider_options_values,
                  _In_ size_t num_keys);

  /**
  * Get serialized CUDA provider options string.
  *
  * For example, "device_id=0;arena_extend_strategy=0;......"
  *
  * \param cuda_options - OrtCUDAProviderOptionsV2 instance
  * \param allocator - a ptr to an instance of OrtAllocator obtained with CreateAllocator() or GetAllocatorWithDefaultOptions()
  *                      the specified allocator will be used to allocate continuous buffers for output strings and lengths.
  * \param ptr - is a UTF-8 null terminated string allocated using 'allocator'. The caller is responsible for using the same allocator to free it.
  *
  * \snippet{doc} snippets.dox OrtStatus Return Value
  *
  * \since Version 1.11.
  */
  ORT_API2_STATUS(GetCUDAProviderOptionsAsString, _In_ const OrtCUDAProviderOptionsV2* cuda_options, _Inout_ OrtAllocator* allocator, _Outptr_ char** ptr);

  /** \brief Release an ::OrtCUDAProviderOptionsV2
  *
  * \note This is an exception in the naming convention of other Release* functions, as the name of the method does not have the V2 suffix, but the type does
  *
  * \since Version 1.11.
  */
  void(ORT_API_CALL* ReleaseCUDAProviderOptions)(_Frees_ptr_opt_ OrtCUDAProviderOptionsV2* input);

  /// @}

  /** \brief Append MIGraphX provider to session options
  *
  * If MIGraphX is not available (due to a non MIGraphX enabled build, or if MIGraphX is not installed on the system), this function will return failure.
  *
  * \param[in] options
  * \param[in] migraphx_options
  *
  * \snippet{doc} snippets.dox OrtStatus Return Value
  *
  * \since Version 1.11.
  */
  ORT_API2_STATUS(SessionOptionsAppendExecutionProvider_MIGraphX,
                  _In_ OrtSessionOptions* options, _In_ const OrtMIGraphXProviderOptions* migraphx_options);

 /** \brief Replace initialized Tensors with external data with the data provided in initializers.
  *
  * The function will find the initialized TensorProtos with external data in the graph with the provided names and
  * replace them with the provided tensors. The API verifies that the TensorProto being replaced
  * has an external data reference and has the same name, dimensions and data type as its replacement. The replacement
  * will occur before any of the optimizations take place. The data will be copied into the graph
  * since TensorProto can't refer to the user provided buffers.
  *
  * Once the model has been loaded, the OrtValue(s) added to SessionOptions instance will be removed
  * from the internal SessionOptions copy to save memory, the user provided buffers can then be deallocated
  * and the SessionOptions instance that refers to them can be destroyed.
  *
  * \param[in] options
  * \param[in] initializer_names Array of null terminated UTF-8 encoded strings of the initializers names.
  * \param[in] initializers Array of ::OrtValue type
  * \param[in] initializers_num Number of elements in the initializer_names and initializers
  *
  * \snippet{doc} snippets.dox OrtStatus Return Value
  *
  * \since Version 1.12.
  */
  ORT_API2_STATUS(AddExternalInitializers, _In_ OrtSessionOptions* options,
                  _In_reads_(input_len) const char* const* initializer_names,
                  _In_reads_(input_len) const OrtValue* const* initializers, size_t initializers_num);

  /** \brief: Create attribute of onnxruntime operator
  *
  * \param[in] name Name of the attribute
  * \param[in] data Data content of the attribute
  * \param[in] len Number of bytes stored in data
  * \param[in] type Data type
  * \param[out] op_attr Attribute that has been created, which must be released by OrtApi::ReleaseOpAttr
  *
  * \since Version 1.12.
  */
  ORT_API2_STATUS(CreateOpAttr,
                  _In_ const char* name,
                  _In_ const void* data,
                  _In_ int len,
                  _In_ OrtOpAttrType type,
                  _Outptr_ OrtOpAttr** op_attr);

  /* \brief: Release op attribute
  *
  * \param[in] opAttr Attribute created by OrtApi::CreateOpAttr
  *
  * \since Version 1.12.
  */
  ORT_CLASS_RELEASE(OpAttr);

  /** \brief: Create onnxruntime native operator
  *
  * \param[in] info Kernel info
  * \param[in] op_name Operator name
  * \param[in] domain Operator domain
  * \param[in] version Operator opset version
  * \param[in] type_constraint_names Name of the type contraints, such as "T" or "T1"
  * \param[in] type_constraint_values Type of each contraints
  * \param[in] type_constraint_count Number of contraints
  * \param[in] attr_values Attributes used to initialize the operator
  * \param[in] attr_count Number of the attributes
  * \param[in] input_count Number of inputs
  * \param[in] output_count Number of outputs
  * \param[out] ort_op Operator that has been created
  *
  * \since Version 1.12.
  */
  ORT_API2_STATUS(CreateOp,
                  _In_ const OrtKernelInfo* info,
                  _In_ const char* op_name,
                  _In_ const char* domain,
                  _In_ int version,
                  _In_opt_ const char** type_constraint_names,
                  _In_opt_ const ONNXTensorElementDataType* type_constraint_values,
                  _In_opt_ int type_constraint_count,
                  _In_opt_ const OrtOpAttr* const* attr_values,
                  _In_opt_ int attr_count,
                  _In_ int input_count,
                  _In_ int output_count,
                  _Outptr_ OrtOp** ort_op);

  /** \brief: Invoke the operator created by OrtApi::CreateOp
  * The inputs must follow the order as specified in onnx specification
  *
  * \param[in] context Kernel context
  * \param[in] ort_op Operator that has been created
  * \param[in] input_values Array of inputs
  * \param[in] input_count Number of inputs
  * \param[in] output_values Array of outputs
  * \param[in] output_count Number of outputs
  *
  * \since Version 1.12.
  */
  ORT_API2_STATUS(InvokeOp,
                  _In_ const OrtKernelContext* context,
                  _In_ const OrtOp* ort_op,
                  _In_ const OrtValue* const* input_values,
                  _In_ int input_count,
                  _Inout_ OrtValue* const* output_values,
                  _In_ int output_count);

  /* \brief: Release an onnxruntime operator
  *
  * \param[in] Op Operator created by OrtApi::CreateOp
  *
  * \since Version 1.12.
  */
  ORT_CLASS_RELEASE(Op);

  /** \brief: Append execution provider to the session options.
   * \param[in] options
   * \param[in] provider_name - provider to add.
   * \param[in] provider_options_keys - keys to configure the provider options
   * \param[in] provider_options_values - values to configure the provider options
   * \param[in] num_keys - number of keys passed in
   *
   * Currently supported providers:
   *   SNPE
   *   XNNPACK
   *
   * Note: If an execution provider has a dedicated SessionOptionsAppendExecutionProvider_<provider name> function
   *       that should be used to add it.
   *
   * SNPE supported keys:
   *   "runtime": SNPE runtime engine, options: "CPU", "CPU_FLOAT32", "GPU", "GPU_FLOAT32_16_HYBRID", "GPU_FLOAT16",
   *   "DSP", "DSP_FIXED8_TF", "AIP_FIXED_TF", "AIP_FIXED8_TF".
   *   Mapping to SNPE Runtime_t definition: CPU, CPU_FLOAT32 => zdl::DlSystem::Runtime_t::CPU;
   *   GPU, GPU_FLOAT32_16_HYBRID => zdl::DlSystem::Runtime_t::GPU;
   *   GPU_FLOAT16 => zdl::DlSystem::Runtime_t::GPU_FLOAT16;
   *   DSP, DSP_FIXED8_TF => zdl::DlSystem::Runtime_t::DSP.
   *   AIP_FIXED_TF, AIP_FIXED8_TF => zdl::DlSystem::Runtime_t::AIP_FIXED_TF.
   *   "priority": execution priority, options: "low", "normal".
   *   "buffer_type": ITensor or user buffers, options: "ITENSOR", user buffer with different types - "TF8", "TF16", "UINT8", "FLOAT".
   *   "ITENSOR" -- default, ITensor which is float only.
   *   "TF8" -- quantized model required, "FLOAT" -- for both quantized or non-quantized model
   *   If SNPE is not available (due to a non Snpe enabled build or its dependencies not being installed), this function will fail.
   *
   * XNNPACK supported keys:
   *   "intra_op_num_threads": number of thread-pool size to use for XNNPACK execution provider.
   *
   * \since Version 1.12.
   */
  ORT_API2_STATUS(SessionOptionsAppendExecutionProvider, _In_ OrtSessionOptions* options,
                  _In_ const char* provider_name,
                  _In_reads_(num_keys) const char* const* provider_options_keys,
                  _In_reads_(num_keys) const char* const* provider_options_values,
                  _In_ size_t num_keys);

  /* \brief: Get a copy of kernel info
  *
  * \param[in] info Kernel info
  * \param[out] info_copy Copy of kernel info
  *
  * \since Version 1.12.
  */
  ORT_API2_STATUS(CopyKernelInfo,
                  _In_ const OrtKernelInfo* info,
                  _Outptr_ OrtKernelInfo** info_copy);

  /* \brief: Release kernel info
  *
  * \param[in] KernelInfo A copy of kernel info returned by CopyKernelInfo
  *
  * \since Version 1.12.
  */
  ORT_CLASS_RELEASE(KernelInfo);

  /* \brief: Get the training C Api
  *
  * \since Version 1.13
  */
  const OrtTrainingApi*(ORT_API_CALL* GetTrainingApi)(uint32_t version) NO_EXCEPTION;

  /** \brief Append CANN provider to session options
  *
  * If CANN is not available (due to a non CANN enabled build, or if CANN is not installed on the system), this function will return failure.
  *
  * \param[in] options
  * \param[in] cann_options
  *
  * \snippet{doc} snippets.dox OrtStatus Return Value
  *
  * \since Version 1.13.
  */
  ORT_API2_STATUS(SessionOptionsAppendExecutionProvider_CANN,
                  _In_ OrtSessionOptions* options, _In_ const OrtCANNProviderOptions* cann_options);

  /** \brief Create an OrtCANNProviderOptions
  *
  * \param[out] out created ::OrtCANNProviderOptions. Must be released with OrtApi::ReleaseCANNProviderOptions
  *
  * \snippet{doc} snippets.dox OrtStatus Return Value
  *
  * \since Version 1.13.
  */
  ORT_API2_STATUS(CreateCANNProviderOptions, _Outptr_ OrtCANNProviderOptions** out);

  /** \brief Set options in a CANN Execution Provider.
  *
  * \param[in] cann_options
  * \param[in] provider_options_keys Array of UTF-8 null-terminated string for provider options keys
  * \param[in] provider_options_values Array of UTF-8 null-terminated string for provider options values
  * \param[in] num_keys Number of elements in the `provider_option_keys` and `provider_options_values` arrays
  *
  * \snippet{doc} snippets.dox OrtStatus Return Value
  *
  * \since Version 1.13.
  */
  ORT_API2_STATUS(UpdateCANNProviderOptions, _Inout_ OrtCANNProviderOptions* cann_options,
                  _In_reads_(num_keys) const char* const* provider_options_keys,
                  _In_reads_(num_keys) const char* const* provider_options_values,
                  _In_ size_t num_keys);

  /** \brief Get serialized CANN provider options string.
  *
  * \param[in] cann_options OrtCANNProviderOptions instance
  * \param[in] allocator a ptr to an instance of OrtAllocator obtained with CreateAllocator()
  *                      or GetAllocatorWithDefaultOptions(), the specified allocator will be used to allocate
  *                      continuous buffers for output strings and lengths.
  * \param[out] ptr is a UTF-8 null terminated string allocated using 'allocator'.
  *                 The caller is responsible for using the same allocator to free it.
  *
  * \snippet{doc} snippets.dox OrtStatus Return Value
  *
  * \since Version 1.13.
  */
  ORT_API2_STATUS(GetCANNProviderOptionsAsString, _In_ const OrtCANNProviderOptions* cann_options,
                  _Inout_ OrtAllocator* allocator, _Outptr_ char** ptr);

  /** \brief Release an OrtCANNProviderOptions
  *
  * \param[in] the pointer of OrtCANNProviderOptions which will been deleted
  *
  * \since Version 1.13.
  */
  void(ORT_API_CALL* ReleaseCANNProviderOptions)(_Frees_ptr_opt_ OrtCANNProviderOptions* input);

 /*  \brief Get OrtDevice type from MemoryInfo
  *
  *  \since Version 1.14
  */
  void(ORT_API_CALL* MemoryInfoGetDeviceType)(_In_ const OrtMemoryInfo* ptr, _Out_ OrtMemoryInfoDeviceType* out);

<<<<<<< HEAD
  /// @}
  /// \name OrtKernelInfo
  /// @{

  /** \brief Get the number of inputs from ::OrtKernelInfo.
  *
  * \param[in]  info Instance of ::OrtKernelInfo.
  * \param[out] out  Pointer to variable assigned with the result on success.
  *
  * \snippet{doc} snippets.dox OrtStatus Return Value
  * \since Version 1.14
  */
  ORT_API2_STATUS(KernelInfo_GetInputCount, _In_ const OrtKernelInfo* info, _Out_ size_t* out);

  /** \brief Get the number of outputs from ::OrtKernelInfo.
  *
  * \param[in]  info Instance of ::OrtKernelInfo.
  * \param[out] out  Pointer to variable assigned with the result on success.
  *
  * \snippet{doc} snippets.dox OrtStatus Return Value
  * \since Version 1.14
  */
  ORT_API2_STATUS(KernelInfo_GetOutputCount, _In_ const OrtKernelInfo* info, _Out_ size_t* out);

  /** \brief Get information (e.g., type, shape, and name) for an input from ::OrtKernelInfo.
  *
  * \param[in]  info     An instance of ::OrtKernelInfo.
  * \param[in]  index    The index of the input info to get.
  *                      Returns a failure status if out-of-bounds.
  * \param[out] out      Pointer set to instance of ::OrtKernelIOInfo on success.
  *                      Must be released with OrtApi::ReleaseKernelIOInfo
  *
  * \snippet{doc} snippets.dox OrtStatus Return Value
  * \since Version 1.14
  */
  ORT_API2_STATUS(KernelInfo_GetInputInfo, _In_ const OrtKernelInfo* info, _In_ size_t index,
                  _Outptr_ OrtKernelIOInfo** out);

  /** \brief Get information (e.g., type, shape, and name) for an output from ::OrtKernelInfo.
  *
  * \param[in]  info     An instance of ::OrtKernelInfo.
  * \param[in]  index    The index of the output info to get.
  *                      Returns a failure status if out-of-bounds.
  * \param[out] out      Pointer set to instance of ::OrtKernelIOInfo on success.
  *                      Must be released with OrtApi::ReleaseIOInfo
  *
  * \snippet{doc} snippets.dox OrtStatus Return Value
  * \since Version 1.14
  */
  ORT_API2_STATUS(KernelInfo_GetOutputInfo, _In_ const OrtKernelInfo* info, _In_ size_t index,
                  _Outptr_ OrtKernelIOInfo** out);

  /// @}
  /// \name OrtKernelIOInfo
  /// @{

  /* \brief: Release ::OrtKernelIOInfo
  *
  * \param[in] OrtIOInfo
  *
  * \since Version 1.14
  */
  ORT_CLASS_RELEASE(KernelIOInfo);

  /** \brief Get the name of a KernelInfo's input or output.
  *
  * \param[in]     io_info  An instance of ::OrtKernelIOInfo.
  * \param[out]    out      Pointer set to the non-modifiable UTF-8 null-terminated string representing the 
  *                         input or output name. Do not free, as this is owned by the ::OrtKernelIOInfo object.
  * \param[in,out] length   Optional pointer set to the name's length (not counting the null-terminator).
  *                         Ignored if NULL.
  *
  * \snippet{doc} snippets.dox OrtStatus Return Value
  * \since Version 1.14
  */
  ORT_API2_STATUS(KernelIOInfo_GetName, _In_ const OrtKernelIOInfo* io_info, _Outptr_result_z_ const char** out,
                  _Out_opt_ size_t* length);

  /** \brief Get the type information for a KenerlInfo input or output.
  *
  * \param[in]  io_info   An instance of ::OrtKernelIOInfo.
  * \param[out] type_info Pointer set to a non-modifiable ::OrtTypeInfo.
  *                       Do not free, as this is owned by the ::OrtKernelIOInfo object.
  *
  * \snippet{doc} snippets.dox OrtStatus Return Value
  * \since Version 1.14
  */
  ORT_API2_STATUS(KernelIOInfo_GetTypeInfo, _In_ const OrtKernelIOInfo* io_info,
                  _Outptr_ const OrtTypeInfo** type_info);

  /// @}
  /// \name OrtSessionOptions
  /// @{

  /** \brief Get the size of the value of a session configuration entry.
  *
  * Can be used to query for the existence of a session configuration entry.
  * Sets the size to 0 if the configuration entry does not exist. Otherwise, sets the size to
  * the size of the value string, which includes the null-terminator.
  *
  * \param[in] options The session options.
  * \param[in] config_key A null-terminated UTF-8 string representation of the configuration key.
  * \param[out] size Pointer set to the size of the configuration entry's value. See above comments for details.
  *
  * \snippet{doc} snippets.dox OrtStatus Return Value
  * \since Version 1.14
  */
  ORT_API2_STATUS(GetSessionConfigEntrySize, _In_ const OrtSessionOptions* options,
                  _In_z_ const char* config_key, _Out_ size_t* size);

  /** \brief Get a session configuration value.
  *
  * Returns a failure status if the configuration key does not exist.
  * The config_key and the format of config_value are defined in onnxruntime_session_options_config_keys.h
  *
  * If `config_value` is nullptr, the value of `size` is set to the true size of the string
  * value (including null-terminator), and a success status is returned.
  *
  * If the `size` parameter is greater than or equal to the actual string value's size,
  * the value of `size` is set to the true size of the string value, the provided memory
  * is filled with the value's contents, and a success status is returned.
  *
  * If the `size` parameter is less than the actual string value's size and `config_value`
  * is not nullptr, the value of `size` is set to the true size of the string value
  * and a failure status is returned.
  *
  * \param[in] options The session options.
  * \param[in] config_key A null-terminated UTF-8 string representation of the config key
  * \param[in] config_value Pointer to memory where the null-terminated UTF-8 string value will be stored.
  * \param[in,out] size Pointer to the size of the `config_value` buffer. See above comments for details.
  *
  * \snippet{doc} snippets.dox OrtStatus Return Value
  * \since Version 1.14
  */
  ORT_API2_STATUS(GetSessionConfigEntry, _In_ const OrtSessionOptions* options,
                  _In_z_ const char* config_key, _Out_writes_z_(size) char* config_value, _Inout_ size_t* size);
=======
>>>>>>> 24818cfd

#ifdef __cplusplus
  OrtApi(const OrtApi&)=delete; // Prevent users from accidentally copying the API structure, it should always be passed as a pointer
#endif
};

/*
 * Steps to use a custom op:
 *   1 Create an OrtCustomOpDomain with the domain name used by the custom ops
 *   2 Create an OrtCustomOp structure for each op and add them to the domain
 *   3 Call OrtAddCustomOpDomain to add the custom domain of ops to the session options
*/

// Specifies some characteristics of inputs/outputs of custom ops:
// Specify if the inputs/outputs are one of:
// 1) Non-optional (input/output must be present in the node)
// 2) Optional (input/output may be absent in the node)
typedef enum OrtCustomOpInputOutputCharacteristic {
  INPUT_OUTPUT_REQUIRED = 0,
  INPUT_OUTPUT_OPTIONAL,
  INPUT_OUTPUT_VARIADIC,
} OrtCustomOpInputOutputCharacteristic;

/*
 * The OrtCustomOp structure defines a custom op's schema and its kernel callbacks. The callbacks are filled in by
 * the implementor of the custom op.
*/
struct OrtCustomOp {
  uint32_t version;  // Must be initialized to ORT_API_VERSION

  // This callback creates the kernel, which is a user defined parameter that is passed to the Kernel* callbacks below.
  void*(ORT_API_CALL* CreateKernel)(_In_ const struct OrtCustomOp* op, _In_ const OrtApi* api,
                                    _In_ const OrtKernelInfo* info);

  // Returns the name of the op
  const char*(ORT_API_CALL* GetName)(_In_ const struct OrtCustomOp* op);

  // Returns the type of the execution provider, return nullptr to use CPU execution provider
  const char*(ORT_API_CALL* GetExecutionProviderType)(_In_ const struct OrtCustomOp* op);

  // Returns the count and types of the input & output tensors
  ONNXTensorElementDataType(ORT_API_CALL* GetInputType)(_In_ const struct OrtCustomOp* op, _In_ size_t index);
  size_t(ORT_API_CALL* GetInputTypeCount)(_In_ const struct OrtCustomOp* op);
  ONNXTensorElementDataType(ORT_API_CALL* GetOutputType)(_In_ const struct OrtCustomOp* op, _In_ size_t index);
  size_t(ORT_API_CALL* GetOutputTypeCount)(_In_ const struct OrtCustomOp* op);

  // Op kernel callbacks
  void(ORT_API_CALL* KernelCompute)(_In_ void* op_kernel, _In_ OrtKernelContext* context);
  void(ORT_API_CALL* KernelDestroy)(_In_ void* op_kernel);

  // Returns the characteristics of the input & output tensors
  OrtCustomOpInputOutputCharacteristic(ORT_API_CALL* GetInputCharacteristic)(_In_ const struct OrtCustomOp* op, _In_ size_t index);
  OrtCustomOpInputOutputCharacteristic(ORT_API_CALL* GetOutputCharacteristic)(_In_ const struct OrtCustomOp* op, _In_ size_t index);
};

/*
 * This is the old way to add the CUDA provider to the session, please use SessionOptionsAppendExecutionProvider_CUDA above to access the latest functionality
 * This function always exists, but will only succeed if Onnxruntime was built with CUDA support and the CUDA provider shared library exists
 *
 * \param device_id CUDA device id, starts from zero.
*/
ORT_API_STATUS(OrtSessionOptionsAppendExecutionProvider_CUDA, _In_ OrtSessionOptions* options, int device_id);

/*
 * This is the old way to add the MIGraphX provider to the session, please use
 * SessionOptionsAppendExecutionProvider_MIGraphX above to access the latest functionality
 * This function always exists, but will only succeed if Onnxruntime was built with
 * HIP support and the MIGraphX provider shared library exists
 *
 * \param device_id HIP device id, starts from zero.
*/
ORT_API_STATUS(OrtSessionOptionsAppendExecutionProvider_MIGraphX, _In_ OrtSessionOptions* options, int device_id);

#ifdef __cplusplus
}
#endif

//! @}<|MERGE_RESOLUTION|>--- conflicted
+++ resolved
@@ -3592,7 +3592,6 @@
   */
   void(ORT_API_CALL* MemoryInfoGetDeviceType)(_In_ const OrtMemoryInfo* ptr, _Out_ OrtMemoryInfoDeviceType* out);
 
-<<<<<<< HEAD
   /// @}
   /// \name OrtKernelInfo
   /// @{
@@ -3729,8 +3728,6 @@
   */
   ORT_API2_STATUS(GetSessionConfigEntry, _In_ const OrtSessionOptions* options,
                   _In_z_ const char* config_key, _Out_writes_z_(size) char* config_value, _Inout_ size_t* size);
-=======
->>>>>>> 24818cfd
 
 #ifdef __cplusplus
   OrtApi(const OrtApi&)=delete; // Prevent users from accidentally copying the API structure, it should always be passed as a pointer
