--- conflicted
+++ resolved
@@ -50,19 +50,14 @@
   int64_t bias_length = (nullptr == bias) ? 0 : bias->Shape().Size();
   typedef typename ToCudaType<T>::MappedType CudaT;
 
-<<<<<<< HEAD
-  if (!LaunchFastGeluKernel<CudaT>(GetDeviceProp(),
-                                   Stream(context),
-=======
   return LaunchFastGeluKernel<CudaT>(GetDeviceProp(),
-                                   Stream(),
->>>>>>> b4f6dad7
-                                   static_cast<int>(input_length),
-                                   static_cast<int>(bias_length),
-                                   reinterpret_cast<const CudaT*>(input->Data<T>()),
-                                   (nullptr != bias) ? reinterpret_cast<const CudaT*>(bias->Data<T>()) : nullptr,
-                                   reinterpret_cast<CudaT*>(output->MutableData<T>()),
-                                   use_half2_);
+                                     Stream(context),
+                                     static_cast<int>(input_length),
+                                     static_cast<int>(bias_length),
+                                     reinterpret_cast<const CudaT*>(input->Data<T>()),
+                                     (nullptr != bias) ? reinterpret_cast<const CudaT*>(bias->Data<T>()) : nullptr,
+                                     reinterpret_cast<CudaT*>(output->MutableData<T>()),
+                                     use_half2_);
 }
 
 }  // namespace cuda
