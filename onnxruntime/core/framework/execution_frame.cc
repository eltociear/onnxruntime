// Copyright (c) Microsoft Corporation. All rights reserved.
// Licensed under the MIT License.

#include "core/framework/execution_frame.h"

#include <sstream>

#include "core/framework/mem_pattern_planner.h"
#include "core/framework/execution_plan_base.h"
#include "core/framework/sequential_execution_plan.h"
#include "core/framework/ort_value_pattern_planner.h"
#include "core/framework/tensorprotoutils.h"
#include "core/framework/mldata_type_utils.h"
#include "core/framework/sparse_utils.h"
#include "core/framework/node_index_info.h"
#include "core/framework/op_kernel.h"
#include "core/framework/session_state.h"
#include "core/framework/TensorSeq.h"
#include "core/framework/utils.h"
#if !defined(ORT_MINIMAL_BUILD) && defined(ORT_MEMORY_PROFILE)
#include "core/framework/memory_info.h"
#endif

//Shalva - Added the mem profiling for WASM
#include "core/util/MemProfile.h"

using namespace onnxruntime::common;

namespace onnxruntime {

IExecutionFrame::IExecutionFrame(const OrtValueNameIdxMap& ort_value_idx_map,
                                 const NodeIndexInfo& node_index_info,
                                 gsl::span<const int> fetch_mlvalue_idxs)
    : node_index_info_(node_index_info),
      all_values_size_(static_cast<size_t>(ort_value_idx_map.MaxIdx()) + 1),
      fetch_mlvalue_idxs_(fetch_mlvalue_idxs.begin(), fetch_mlvalue_idxs.end()),
      ort_value_idx_map_(ort_value_idx_map) {
  ORT_ENFORCE(node_index_info_.GetMaxMLValueIdx() == ort_value_idx_map.MaxIdx(),
              "node_index_info and ort_value_idx_map are out of sync and cannot be used");
}

IExecutionFrame::~IExecutionFrame() = default;

#ifdef ENABLE_ATEN
Status IExecutionFrame::SetOutputMLValue(int index, const OrtValue& ort_value) {
  int ort_value_idx = GetNodeIdxToMLValueIdx(index);
  if (ort_value_idx == NodeIndexInfo::kInvalidEntry || static_cast<size_t>(ort_value_idx) >= all_values_size_) {
    return ORT_MAKE_STATUS(ONNXRUNTIME, INVALID_ARGUMENT, "invalid index ", ort_value_idx);
  }

  if (all_values_[ort_value_idx].IsAllocated()) {
    ORT_RETURN_IF_ERROR(CopyTensor(ort_value.Get<Tensor>(), *all_values_[ort_value_idx].GetMutable<Tensor>()));
  } else {
    all_values_[ort_value_idx] = ort_value;
  }
  return Status::OK();
}
#endif

#ifdef ENABLE_TRAINING
void IExecutionFrame::UpdateFeeds(gsl::span<const int> feed_mlvalue_idxs, gsl::span<const OrtValue> feeds) {
  ORT_ENFORCE(feed_mlvalue_idxs.size() == feeds.size());

  for (size_t idx = 0, end = feed_mlvalue_idxs.size(); idx < end; ++idx) {
    int ort_value_idx = feed_mlvalue_idxs[idx];
    // we are sharing the underlying tensor/object for OrtValue

    ORT_ENFORCE(!all_values_[ort_value_idx].IsAllocated());

    all_values_[ort_value_idx] = feeds[idx];
  }
}

void IExecutionFrame::UpdateFetches(gsl::span<const int> fetch_mlvalue_idxs,
                                    gsl::span<const OrtValue> fetches, const std::unordered_map<int, OrtValue>& initializers) {
  ORT_ENFORCE(fetch_mlvalue_idxs.size() == fetches.size());

  if (!fetches.empty()) {
    fetch_mlvalue_idxs_.assign(fetch_mlvalue_idxs.begin(), fetch_mlvalue_idxs.end());

    auto num_fetches = fetch_mlvalue_idxs_.size();

    for (size_t idx = 0; idx < num_fetches; ++idx) {
      int ort_value_idx = fetch_mlvalue_idxs_[idx];

      ORT_ENFORCE(!all_values_[ort_value_idx].IsAllocated());

      all_values_[ort_value_idx] = fetches[idx];

      // Copy the initializer if it is a fetch entry.
      auto entry = initializers.find(ort_value_idx);
      if (entry != initializers.end()) {
        const Tensor& src = entry->second.Get<Tensor>();
        OrtValue& dest = all_values_[ort_value_idx];

        if (!dest.IsAllocated()) {
          AllocatorPtr allocator = GetAllocator(src.Location());
          auto p_tensor = std::make_unique<Tensor>(src.DataType(), src.Shape(), allocator);
          auto ml_tensor = DataTypeImpl::GetType<Tensor>();
          dest.Init(p_tensor.release(), ml_tensor, ml_tensor->GetDeleteFunc());
        }

        ORT_THROW_IF_ERROR(CopyTensor(src, *dest.GetMutable<Tensor>()));
      }
    }
  }
}

Status IExecutionFrame::GetOutputs(gsl::span<const int> fetch_mlvalue_idxs, std::vector<OrtValue>& fetches) {
  auto num_fetches = fetch_mlvalue_idxs.size();

  if (fetches.empty()) {
    fetches.resize(num_fetches);
  } else {
    // if there's a mismatch things are out so sync so fail
    if (fetches.size() != num_fetches) {
      return ORT_MAKE_STATUS(ONNXRUNTIME, FAIL, "Fetches vector passed to GetOutputs contains ", fetches.size(),
                             " entries which doesn't match the number of fetches the frame was initialized with of ",
                             num_fetches);
    }
  }

  for (size_t idx = 0; idx < num_fetches; ++idx) {
    fetches[idx] = GetMLValue(fetch_mlvalue_idxs[idx]);
  }

  return Status::OK();
}

#endif

// Return nullptr if index map to an value that is an unused optional input/output
const OrtValue* IExecutionFrame::GetNodeInputOrOutputMLValue(int index) const {
  int ort_value_idx = GetNodeIdxToMLValueIdx(index);
  return ort_value_idx != NodeIndexInfo::kInvalidEntry ? &(all_values_[ort_value_idx]) : nullptr;
}

OrtValue* IExecutionFrame::GetMutableNodeInputOrOutputMLValue(int index) {
  return const_cast<OrtValue*>(GetNodeInputOrOutputMLValue(index));
}

// TO DO: make it thread safe
// This method is not thread safe!
// Return S_OK and nullptr if index map to an value that is an unused optional input/output

Status IExecutionFrame::GetOrCreateNodeOutputMLValue(const int output_index, int output_arg_index,
                                                     const TensorShape* shape, OrtValue*& p_ort_value,
                                                     const Node& node) {
  ////checkMemory("IExecutionFrame::GetOrCreateNodeOutputMLValue - #1");
  auto status = Status::OK();
  int ort_value_idx = GetNodeIdxToMLValueIdx(output_arg_index);
  ////checkMemory("IExecutionFrame::GetOrCreateNodeOutputMLValue - #2");
  // return nullptr if it is optional
  if (ort_value_idx == NodeIndexInfo::kInvalidEntry) {
    ////checkMemory("IExecutionFrame::GetOrCreateNodeOutputMLValue - IF taken");
    p_ort_value = nullptr;
  } else {
    ////checkMemory("IExecutionFrame::GetOrCreateNodeOutputMLValue - IF NOT taken");
    p_ort_value = &all_values_[ort_value_idx];

    if (p_ort_value->IsAllocated()) {
      ////checkMemory("IExecutionFrame::GetOrCreateNodeOutputMLValue - Found allocated");
      // already allocated. verify shape matches if tensor.
      if (p_ort_value->IsTensor()) {
        const Tensor& tensor = p_ort_value->Get<Tensor>();
        ORT_ENFORCE(shape && tensor.Shape() == *shape,
                    "OrtValue shape verification failed. Current shape:", tensor.Shape(),
                    " Requested shape:", shape ? shape->ToString() : "null");
      } else if (p_ort_value->IsSparseTensor()) {
#if !defined(DISABLE_SPARSE_TENSORS)
        ////checkMemory("IExecutionFrame::GetOrCreateNodeOutputMLValue - Found spare tensor");
        const SparseTensor& sp_tensor = p_ort_value->Get<SparseTensor>();
        ORT_ENFORCE(shape && sp_tensor.DenseShape() == *shape,
                    "OrtValue shape verification failed. Current shape:", sp_tensor.DenseShape(),
                    " Requested shape:", shape ? shape->ToString() : "null");
#endif
      }
    } else {
      ////checkMemory("IExecutionFrame::GetOrCreateNodeOutputMLValue - couldn't find spare or alocated tensor");
      // shape is nullptr for traditional ML output values
      if (shape != nullptr && IsOutput(ort_value_idx)) {
        VerifyOutputSizes(output_index, node, *shape);
      }
      status = CreateNodeOutputMLValueImpl(*p_ort_value, ort_value_idx, shape);
    }
  }
  ////checkMemory("IExecutionFrame::GetOrCreateNodeOutputMLValue - #3");
  return status;
}

bool IExecutionFrame::TryGetInferredShape(int /*index*/, TensorShape& /*shape*/) const {
  // By default, there is not information about inferred shape, so this default
  // implementation always returns false. The derived class of IExecutionFrame
  // can override this function to provide, for example, activations' shape information.
  return false;
}

AllocatorPtr IExecutionFrame::GetAllocator(const OrtMemoryInfo& info) const {
  return GetAllocatorImpl(info);
}

Status IExecutionFrame::ReleaseMLValue(int ort_value_idx) { return ReleaseMLValueImpl(ort_value_idx); }

Status IExecutionFrame::ReleaseMLValueImpl(int ort_value_idx) {
  if (ort_value_idx == NodeIndexInfo::kInvalidEntry || static_cast<size_t>(ort_value_idx) >= all_values_size_) {
    return ORT_MAKE_STATUS(ONNXRUNTIME, INVALID_ARGUMENT, "invalid index ", ort_value_idx);
  }

  // If fence is available, check whether async read has completed or not.
  Fence_t fence = GetMLValue(ort_value_idx).Fence();
  if (fence && !fence->CanRelease()) {
    // Async data reading is not done yet, defer mem release until Session.run() end.
    return Status::OK();
  }

  all_values_[ort_value_idx] = OrtValue();
  return Status::OK();
}

int IExecutionFrame::GetNodeIdxToMLValueIdx(int index) const {
  // the validity of index is checked by GetMLValueIndex
  int ort_value_idx = node_index_info_.GetMLValueIndex(index);
  return ort_value_idx;
}

void IExecutionFrame::Init(gsl::span<const int> feed_mlvalue_idxs, gsl::span<const OrtValue> feeds,
                           const std::unordered_map<int, OrtValue>& initializers,
                           const std::function<bool(const std::string& name)>& is_initializer_sparse_func,
                           gsl::span<const OrtValue> fetches) {
  ORT_ENFORCE(feeds.size() == feed_mlvalue_idxs.size());
  ORT_ENFORCE(fetches.empty() || fetches.size() == fetch_mlvalue_idxs_.size());

  // Need this for sparse conversions in host memory
  OrtMemoryInfo cpu_mem_info("Cpu", OrtDeviceAllocator);
  AllocatorPtr cpu_allocator = GetAllocator(cpu_mem_info);

  // 1. resize the all_value_ vector
  all_values_.resize(all_values_size_);

  // 2. Handle non-empty output vector
  if (!fetches.empty()) {
    auto num_fetches = fetch_mlvalue_idxs_.size();

    for (size_t idx = 0; idx < num_fetches; ++idx) {
      int ort_value_idx = fetch_mlvalue_idxs_[idx];
      all_values_[ort_value_idx] = fetches[idx];
    }
  }

  // 3. handle the weights.
  // We do this after the fetches to handle an edge case where an initializer is an output.
  // e.g. A Constant node gets lifted to an initializer so there's no Node producing the value as an output during
  // Graph execution (i.e. Graph execution won't write the value to all_values_).
  // A non-empty fetches vector will overwrite the actual weight in all_values_[ort_value_idx] if we did this earlier.
  // This makes the ONNX Constant test (onnx\backend\test\data\node\test_constant) happy as that
  // involves a graph with a single Constant node.
  for (const auto& entry : initializers) {
    int ort_value_index = entry.first;

    // if the initializer is an output we need to allocate or use a provided fetch buffer and copy the data
    // so it can be returned to the caller.
    //
    // The alternative to handling this as a special case would be to disallow an initializer providing a graph output.
    // There's nothing in the ONNX spec that says a graph output must come from a node output though.
    // If we took that approach we'd need to:
    //   - reject a model with an initializer or Constant node (as we convert those to initializers in Graph::Graph)
    //     that produces a graph output even though it conforms to the ONNX spec
    //   - update optimizers to not convert something to an initializer that is a graph output
    //     (e.g. constant folding)
    if (IsOutput(ort_value_index)) {
      std::string name;
      ORT_THROW_IF_ERROR(ort_value_idx_map_.GetName(ort_value_index, name));
      const Tensor& src = entry.second.Get<Tensor>();  // all initializers in ONNX are tensors
      OrtValue& dest = all_values_[ort_value_index];

#if !defined(DISABLE_SPARSE_TENSORS)
      const bool is_sparse_initializer = is_initializer_sparse_func(name);
      if (is_sparse_initializer) {
        if (!dest.IsAllocated()) {
          auto p_tensor = std::make_unique<SparseTensor>();
          auto ml_tensor = DataTypeImpl::GetType<SparseTensor>();
          dest.Init(p_tensor.release(), ml_tensor, ml_tensor->GetDeleteFunc());
        }

        // Outputting Coo format because initializers are Constant nodes, and they are converted to dense.
        AllocatorPtr allocator = GetAllocator(src.Location());
        constexpr bool has_linear_coo_index = true;
        ORT_THROW_IF_ERROR(sparse_utils::DenseTensorToSparseCoo(GetDataTransferManager(), src,
                                                                cpu_allocator, allocator, has_linear_coo_index,
                                                                *dest.GetMutable<SparseTensor>()));
      } else {
#else
      ORT_UNUSED_PARAMETER(is_initializer_sparse_func);
#endif  //  !defined(DISABLE_SPARSE_TENSORS)
        if (!dest.IsAllocated()) {
          // NOTE: This doesn't need to support ExecutionFrame custom allocators as they only come into play
          // for a subgraph with an output of unknown shape that needs to be accumulated by the control flow node.
          // If the initializer is providing the output, the shape is known.
          AllocatorPtr allocator = GetAllocator(src.Location());
          Tensor::InitOrtValue(src.DataType(), src.Shape(), std::move(allocator), dest);
        }
        ORT_THROW_IF_ERROR(CopyTensor(src, *dest.GetMutable<Tensor>()));
#if !defined(DISABLE_SPARSE_TENSORS)
      }
#endif
    } else {
      all_values_[ort_value_index] = entry.second;
    }
  }

  // 4. handle feed in values. these can override initializer values so must be last
  for (size_t idx = 0, end = feed_mlvalue_idxs.size(); idx < end; ++idx) {
    int ort_value_idx = feed_mlvalue_idxs[idx];
    // we are sharing the underline tensor/object for MLValue
    all_values_[ort_value_idx] = feeds[idx];
  }
}

Status IExecutionFrame::GetOutputs(std::vector<OrtValue>& fetches) {
  auto num_fetches = fetch_mlvalue_idxs_.size();

  if (fetches.empty()) {
    fetches.resize(num_fetches);
  } else {
    // if there's a mismatch things are out so sync so fail
    if (fetches.size() != num_fetches) {
      return ORT_MAKE_STATUS(ONNXRUNTIME, FAIL, "Fetches vector passed to GetOutputs contains ", fetches.size(),
                             " entries which doesn't match the number of fetches the frame was initialized with of ",
                             num_fetches);
    }
  }

  for (size_t idx = 0; idx < num_fetches; ++idx) {
    fetches[idx] = GetMLValue(fetch_mlvalue_idxs_[idx]);
  }

  return Status::OK();
}

bool IExecutionFrame::IsOutput(int ort_value_idx) const {
  return std::find(fetch_mlvalue_idxs_.begin(), fetch_mlvalue_idxs_.end(), ort_value_idx) != fetch_mlvalue_idxs_.end();
}

ExecutionFrame::ExecutionFrame(gsl::span<const int> feed_mlvalue_idxs, gsl::span<const OrtValue> feeds,
                               gsl::span<const int> fetch_mlvalue_idxs, gsl::span<const OrtValue> fetches,
                               const std::unordered_map<size_t, IExecutor::CustomAllocator>& fetch_allocators,
                               const SessionState& session_state)
    : IExecutionFrame(session_state.GetOrtValueNameIdxMap(), session_state.GetNodeIndexInfo(), fetch_mlvalue_idxs),
      session_state_(session_state),
<<<<<<< HEAD
      mem_patterns_(nullptr),
      planner_(nullptr) {
  ////checkMemory("ExecutionFrame::ExecutionFrame - Start - Init"); 
=======
      mem_patterns_(nullptr) {
>>>>>>> ee3b7574
  Init(
      feed_mlvalue_idxs, feeds, session_state.GetInitializedTensors(),
#if !defined(DISABLE_SPARSE_TENSORS)
      [&session_state](const std::string& name) -> bool {
        int idx = -1;
        if (session_state.GetOrtValueNameIdxMap().GetIdx(name, idx).IsOK()) {
          return session_state.IsSparseInitializer(idx);
        }
        return false;
      },
#else
      [&](const std::string& /*name*/) -> bool {
        return false;
      },
#endif
      fetches);

#if !defined(ORT_MINIMAL_BUILD) && defined(ORT_MEMORY_PROFILE)
  session_state.GetMemoryProfiler()->GetMemoryInfo().IncreaseIteration();
#endif
  ////checkMemory("ExecutionFrame::ExecutionFrame - #1"); 
  // map the custom allocators to ort_value_idx entries
  if (!fetch_allocators.empty()) {
<<<<<<< HEAD
    ////checkMemory("ExecutionFrame::ExecutionFrame - fetching allocators"); 
    for (size_t idx = 0, end = fetch_mlvalue_idxs.size(); idx < end; ++idx) {
      int ort_value_idx = fetch_mlvalue_idxs[idx];

      auto custom_alloc_entry = fetch_allocators.find(idx);
      if (custom_alloc_entry != fetch_allocators.cend()) {
        custom_allocators_[ort_value_idx] = custom_alloc_entry->second;
=======
    custom_allocators_.reserve(fetch_allocators.size());
    const auto idx_size = fetch_mlvalue_idxs.size();
    for (const auto& e : fetch_allocators) {
      if (e.first < idx_size) {
        int ort_value_idx = fetch_mlvalue_idxs[e.first];
        custom_allocators_.insert_or_assign(ort_value_idx, e.second);
>>>>>>> ee3b7574
      }
    }
  }

  ////checkMemory("ExecutionFrame::ExecutionFrame - #2"); 
  // If the session enable memory pattern optimization
  // and we have execution plan generated, try to setup
  // memory pattern optimization.
  // Shalva debug
  #if 0
  if (0){
  #else
  /// original code
  if (session_state.GetEnableMemoryPattern() && session_state.GetExecutionPlan()) {
  #endif
    ////checkMemory("ExecutionFrame::ExecutionFrame - #2 - Mem pattern enabled"); 
    bool all_tensors = true;
    // Reserve mem to avoid re-allocation.
    for (const auto& feed : feeds) {
      if (!feed.IsTensor()) {
        all_tensors = false;
        break;
      }
    }
<<<<<<< HEAD
    ////checkMemory("ExecutionFrame::ExecutionFrame - #2 - Mid if statment"); 
    //if there are some traditional ml value type in inputs disable the memory pattern optimization.
=======

    // if there are some traditional ml value type in inputs disable the memory pattern optimization.
>>>>>>> ee3b7574
    if (all_tensors) {
      mem_patterns_ = session_state.GetMemoryPatternGroup(feeds, feed_mlvalue_idxs, inferred_shapes_);
      // if no existing patterns, generate one in this execution frame
      if (!mem_patterns_) {
        planner_.emplace(*session_state.GetExecutionPlan());
      } else {
        ////checkMemory("ExecutionFrame::ExecutionFrame - #2 - before for loop"); 
        // pre-allocate the big chunk requested in memory pattern.
        // all the internal kernel's input/output tensors will be allocated on these buffer.
        buffers_.reserve(mem_patterns_->locations.size());
        for (size_t i = 0; i < mem_patterns_->locations.size(); i++) {
          const auto& location = mem_patterns_->locations[i];
          ORT_ENFORCE(buffers_.find(location) == buffers_.end());
          if (mem_patterns_->patterns[i].PeakSize() > 0) {
            AllocatorPtr alloc = GetAllocator(location);
            void* buffer = nullptr;
            // it's possible we can't allocate the large block. if we have memory patterns we know we have successfully
            // executed once before, so if there's an arena involved it probably has smaller blocks available.
            // due to that we can still run and use those blocks (inside the arena logic) instead of one large one.
            // it's less efficient (the arena will add some overhead to coalesce individual allocations
            // back into blocks on 'free'), but better than failing completely.
            ORT_TRY {
              auto peak_size = mem_patterns_->patterns[i].PeakSize();
              // Planning of one memory type should only happen once.
#if !defined(ORT_MINIMAL_BUILD) && defined(ORT_MEMORY_PROFILE)
              ORT_ENFORCE(
                  static_activation_memory_sizes_in_byte_.find(location.name) ==
                      static_activation_memory_sizes_in_byte_.end(),
                  "Memory type ",
                  location.name,
                  " should only appear once.");
              // static_activation_memory_in_bytes_ is max virtual memory size the planner computes.
              // Memory dynamically allocated when executing kernels is not recorded using this field.
              static_activation_memory_sizes_in_byte_[location.name] = peak_size;
#endif
              buffer = alloc->Alloc(peak_size);
              // handle allocator that doesn't throw
              if (buffer == nullptr) {
                // INFO level as this may fire on every run and there may not be much a user can do
                LOGS(session_state_.Logger(), INFO) << "Allocation of memory pattern buffer for "
                                                    << location.ToString() << " returned nullptr";
              }
            }
            ORT_CATCH(const OnnxRuntimeException& ex) {
              ORT_HANDLE_EXCEPTION([&]() {
                LOGS(session_state_.Logger(), INFO) << "Allocation of memory pattern buffer for "
                                                    << location.ToString() << " failed. Error:" << ex.what();
              });
            }

            if (buffer != nullptr) {
              buffers_[location] = BufferUniquePtr(buffer, alloc);
            }
#if !defined(ORT_MINIMAL_BUILD) && defined(ORT_MEMORY_PROFILE)
            // Record activation memory pattern
            auto mem_profier_ptr = session_state.GetMemoryProfiler();
            mem_profier_ptr->GetMemoryInfo().ClearMemoryInfoPerExecution();
            if (mem_patterns_ && buffer != nullptr) {
              mem_profier_ptr->GetMemoryInfo().RecordPatternInfo(*mem_patterns_, MemoryInfo::MapType::StaticActivation);
              mem_profier_ptr->CreateEvents(
                  "static activations_" + std::to_string(mem_profier_ptr->GetMemoryInfo().GetIteration()),
                  mem_profier_ptr->GetAndIncreasePid(), MemoryInfo::MapType::StaticActivation, "", 0);
            }
#endif
            // log size of activation. Keep it commented out for now to avoid log flooding.
            // VLOGS(session_state_.Logger(), 1) << "**** Allocated memory for activations, size: "
            //                                   << mem_patterns_->patterns[i].PeakSize();
          }
        }
      }
    }
  }
  ////checkMemory("ExecutionFrame::ExecutionFrame - End"); 
}

ExecutionFrame::~ExecutionFrame() = default;

Status ExecutionFrame::CopyTensor(const Tensor& src, Tensor& dest) const {
  return session_state_.GetDataTransferMgr().CopyTensor(src, dest);
}

const DataTransferManager& ExecutionFrame::GetDataTransferManager() const {
  return session_state_.GetDataTransferMgr();
}

Status ExecutionFrame::AllocateMLValueTensorSelfOwnBuffer(OrtValue& ort_value, int ort_value_index,
                                                          MLDataType element_type, const OrtMemoryInfo& location,
                                                          const TensorShape& shape, bool create_fence) {
  return AllocateMLValueTensorSelfOwnBufferHelper(ort_value, ort_value_index, element_type, location, shape,
                                                  create_fence);
}

Status ExecutionFrame::AllocateMLValueTensorSelfOwnBufferHelper(OrtValue& ort_value, int ort_value_index,
                                                                MLDataType element_type,
                                                                const OrtMemoryInfo& location,
                                                                const TensorShape& shape, bool create_fence) {
  ////checkMemory("ExecutionFrame::AllocateMLValueTensorSelfOwnBufferHelper - #1");
  if (ort_value_index == NodeIndexInfo::kInvalidEntry) {
    return Status(ONNXRUNTIME, FAIL, "Trying to allocate memory for unused optional inputs/outputs");
  }

  size_t size;
  int64_t len = shape.Size();
  if (len < 0) {
    return Status(ONNXRUNTIME, INVALID_ARGUMENT, "Tensor shape cannot contain any negative value");
  }
  if (static_cast<uint64_t>(len) > std::numeric_limits<size_t>::max()) {
    return Status(ONNXRUNTIME, INVALID_ARGUMENT, "Tensor shape is too large");
  }
  ////checkMemory("ExecutionFrame::AllocateMLValueTensorSelfOwnBufferHelper - #2");
  if (!IAllocator::CalcMemSizeForArrayWithAlignment<kAllocAlignment>(static_cast<size_t>(len), element_type->Size(), &size)) {
    return Status(ONNXRUNTIME, FAIL, "size overflow");
  }
  ////checkMemory("ExecutionFrame::AllocateMLValueTensorSelfOwnBufferHelper - #3");
  // Lazily get the allocator only if needed.
  AllocatorPtr alloc = nullptr;

  // create fence if needed
  if (create_fence) {
    ORT_ENFORCE(ort_value.Fence() == nullptr);
    alloc = GetAllocator(location);
    FencePtr f = alloc->CreateFence(&session_state_);
    // it is OK to have fence been nullptr if the execution provider has no async execution,
    // and allocator::CreateFence returns nullptr
    ort_value.SetFence(f);
  }
  ////checkMemory("ExecutionFrame::AllocateMLValueTensorSelfOwnBufferHelper - #4");
  // if we have pre-calculated memory pattern, and the ort_value is not output mlvalue
  // try to allocated on pre-allocated big chunk.
  const auto& per_alloc_plan = GetAllocationPlan(ort_value_index);

  if (mem_patterns_ && per_alloc_plan.alloc_kind != AllocKind::kAllocateOutput &&
      per_alloc_plan.alloc_kind != AllocKind::kAllocatedExternally) {
    auto pattern = mem_patterns_->GetPatterns(location);
    if (pattern) {
      auto block = pattern->GetBlock(ort_value_index);
      // if block not found, fall back to default behavior
      if (block) {
        auto it = buffers_.find(location);
        if (it != buffers_.end()) {
          // if the block is not correct, log message then fall back to default behavior
          if (block->size_ == size) {
            void* buffer = it->second.get();
            auto status = AllocateTensorWithPreAllocateBufferHelper(
                ort_value, static_cast<void*>(static_cast<char*>(buffer) + block->offset_), element_type, location,
                shape);
            return status;
          } else {
            // the block size may vary especially if the model has NonZero ops, or different sequence lengths are
            // fed in, so use VERBOSE as the log level as it's expected.
            // TODO: Should we re-use the block if the size is large enough? Would probably need to allow it
            // to be freed if the size difference was too large so our memory usage doesn't stick at a high water mark
            LOGS(session_state_.Logger(), VERBOSE) << "For ort_value with index: " << ort_value_index
                                                   << ", block in memory pattern size is: " << block->size_
                                                   << " but the actually size is: " << size
                                                   << ", fall back to default allocation behavior";
          }
        }
        // else { we couldn't allocate the large block for the buffer so we didn't insert an entry }
      }
    }
  }
<<<<<<< HEAD
  ////checkMemory("ExecutionFrame::AllocateMLValueTensorSelfOwnBufferHelper - #5");
  //no memory pattern, or the pattern is not correct.
=======

  // no memory pattern, or the pattern is not correct.
>>>>>>> ee3b7574
  if (!alloc) alloc = GetAllocator(location);
  ////checkMemory("ExecutionFrame::AllocateMLValueTensorSelfOwnBufferHelper - #5 - 1");
  Tensor::InitOrtValue(element_type, shape, std::move(alloc), ort_value);
  ////checkMemory("ExecutionFrame::AllocateMLValueTensorSelfOwnBufferHelper - #5 - 2");
  // trace the memory allocation.
  // don't trace the memory allocation on string tensors, as it need
  // placement new, we don't support it in memory pattern optimization.
  if (!utils::IsDataTypeString(element_type)) {
    ////checkMemory("ExecutionFrame::AllocateMLValueTensorSelfOwnBufferHelper - #5 - 3");
    TraceAllocate(ort_value_index, size);
  }

  {
#if !defined(ORT_MINIMAL_BUILD) && defined(ORT_MEMORY_PROFILE)
    // This code block is not thread-safe.
    // Dynamic activation size would be accessed by multiple threads
    // if parallel executor is used.
    std::unique_lock<std::mutex> lock(mtx_);
    dynamic_activation_memory_sizes_in_byte_[location.name] += size;
    session_state_.GetMemoryProfiler()->GetMemoryInfo().SetDynamicAllocation(ort_value_index);
#endif
  }
  ////checkMemory("ExecutionFrame::AllocateMLValueTensorSelfOwnBufferHelper - #6");
  return Status::OK();
}

Status ExecutionFrame::AllocateMLValueTensorPreAllocateBuffer(OrtValue& ort_value, int ort_value_index_reuse,
                                                              MLDataType element_type, const OrtMemoryInfo& location,
                                                              const TensorShape& shape, bool create_fence,
                                                              bool is_strided_tensor) {
  OrtValue& ort_value_reuse = GetMutableMLValue(ort_value_index_reuse);

  auto* reuse_tensor = ort_value_reuse.GetMutable<Tensor>();

  // Training starts to support strided tensor that the shape size may be larger (like Expand), smaller (like Split) or
  // equal (like Transpose) to the shared tensor's shape size, so below check is no longer valid.
#ifndef ENABLE_TRAINING
  ORT_ENFORCE(!is_strided_tensor);
#endif  // ENABLE_TRAINING
  if (!is_strided_tensor) {
    auto buffer_num_elements = reuse_tensor->Shape().Size();
    auto required_num_elements = shape.Size();

    // check number of elements matches. shape may not be an exact match (e.g. Reshape op)
    if (buffer_num_elements != required_num_elements) {
      // could be an allocation planner bug (less likely) or the model incorrectly uses something like 'None'
      // as a dim_param, or -1 in dim_value in multiple places making the planner think those shapes are equal.
      auto message = onnxruntime::MakeString(
          "Shape mismatch attempting to re-use buffer. ", reuse_tensor->Shape(), " != ", shape,
          ". Validate usage of dim_value (values should be > 0) and "
          "dim_param (all values with the same string should equate to the same size) in shapes in the model.");

      // be generous and use the buffer if it's large enough. log a warning though as it indicates a bad model
      if (buffer_num_elements >= required_num_elements) {
        // View Operator is reusing the buffer bigger than the required size.
        // Disabling warning message for now. The op is in the process of being deprecated.
#ifndef ENABLE_TRAINING
        LOGS(session_state_.Logger(), WARNING) << message;
#endif  // ENABLE_TRAINING
      } else {
        return ORT_MAKE_STATUS(ONNXRUNTIME, FAIL, message);
      }
    }
  }

  void* reuse_buffer = reuse_tensor->MutableDataRaw();

  // create fence on reused ort_value if needed
  // TODO: differentiate reuse and alias, by add AllocKind::kAlias?
  if (create_fence && ort_value_reuse.Fence() == nullptr) {
    FencePtr f = GetAllocator(location)->CreateFence(&session_state_);
    ort_value_reuse.SetFence(f);
  }

  // reused OrtValue share the same fence
  ort_value.ShareFenceWith(ort_value_reuse);
  return AllocateTensorWithPreAllocateBufferHelper(ort_value, reuse_buffer, element_type, location, shape);
}

Status ExecutionFrame::AllocateTensorWithPreAllocateBufferHelper(OrtValue& ort_value, void* pBuffer,
                                                                 MLDataType element_type,
                                                                 const OrtMemoryInfo& location,
                                                                 const TensorShape& shape) {
  Tensor::InitOrtValue(element_type, shape, pBuffer, location, ort_value, 0L);
  return Status::OK();
}

static Status AllocateTraditionalMLValue(OrtValue& ort_value, const NonTensorTypeBase& type) {
  auto creator = type.GetCreateFunc();
  ort_value.Init(creator(), &type, type.GetDeleteFunc());
  return Status::OK();
}

static Status AllocateTensorSequence(OrtValue& ort_value) {
  auto ml_tensor_sequence = DataTypeImpl::GetType<TensorSeq>();
  auto p_tensor_sequence = std::make_unique<TensorSeq>();
  ort_value.Init(p_tensor_sequence.release(), ml_tensor_sequence, ml_tensor_sequence->GetDeleteFunc());

  return Status::OK();
}

#if !defined(DISABLE_SPARSE_TENSORS)
static Status AllocateSparseTensor(OrtValue& mlvalue, const DataTypeImpl& ml_type, AllocatorPtr allocator,
                                   const TensorShape& shape, bool create_fence,
                                   const SessionState& session_state) {
  auto element_type = ml_type.AsSparseTensorType()->GetElementType();
  SparseTensor::InitOrtValue(element_type, shape, std::move(allocator), mlvalue);

  // create fence if needed
  if (create_fence) {
    ORT_ENFORCE(mlvalue.Fence() == nullptr);
    FencePtr f = allocator->CreateFence(&session_state);
    mlvalue.SetFence(f);
  }

  return Status::OK();
}
#endif

Status ExecutionFrame::AllocateReusedOrtValueIfNotAllocatedHelper(int reuse_mlvalue_index, const TensorShape* shape) {
  // In case OrtRunOptions.only_execute_path_to_fetches == true, it is possible that 'reuse_value'
  // is not allocated (its upstream op is not executed due to the option).
  // In this case we need to allocate 'reuse_value' and then let 'ort_value' to reuse it.
  OrtValue& reuse_value = GetMutableMLValue(reuse_mlvalue_index);
  if (!reuse_value.IsAllocated()) {
    ORT_RETURN_IF_ERROR(AllocateAsPerAllocationPlan(reuse_value, reuse_mlvalue_index, shape));
  }

  return Status::OK();
}

// This method is not thread safe!
Status ExecutionFrame::AllocateAsPerAllocationPlan(OrtValue& ort_value, int ort_value_index, const TensorShape* shape) {
  ////checkMemory("ExecutionFrame::AllocateAsPerAllocationPlan - #1");
  const SequentialExecutionPlan* p_seq_exec_plan = session_state_.GetExecutionPlan();
  const auto& alloc_plan = p_seq_exec_plan->allocation_plan;
  ORT_ENFORCE(ort_value_index >= 0 && static_cast<size_t>(ort_value_index) < alloc_plan.size());
  const auto& per_alloc_plan = alloc_plan[ort_value_index];
  ////checkMemory("ExecutionFrame::AllocateAsPerAllocationPlan - #2");
  const auto& alloc_info = per_alloc_plan.location;
  const auto* ml_type = per_alloc_plan.value_type;
  if (ml_type == nullptr) {
    return Status(
        ONNXRUNTIME, INVALID_ARGUMENT,
        "Tried to allocate without valid type information, ort_value index=" + std::to_string(ort_value_index));
  }
  ////checkMemory("ExecutionFrame::AllocateAsPerAllocationPlan - #3");
  // if there is a custom allocator for this ort_value_index, call it to do the allocation
  auto custom_alloc_entry = custom_allocators_.find(ort_value_index);
  if (custom_alloc_entry != custom_allocators_.cend()) {
    ORT_ENFORCE(shape, "We don't expect custom allocators for non-tensor types, so a shape is mandatory here.");
    bool allocated = false;
    // see if custom allocator can handle allocation
    auto status = (custom_alloc_entry->second)(*shape, alloc_info, ort_value, allocated);
    if (allocated || !status.IsOK())
      return status;
  }
  ////checkMemory("ExecutionFrame::AllocateAsPerAllocationPlan - #4");
  if (ml_type->IsTensorType()
#if !defined(DISABLE_OPTIONAL_TYPE)
      || utils::IsOptionalTensor(ml_type)
#endif
  ) {
    ////checkMemory("ExecutionFrame::AllocateAsPerAllocationPlan - #5");
    ORT_ENFORCE(shape, "Allocation of tensor types requires a shape.");

    // tensors / optional tensors
#if !defined(DISABLE_OPTIONAL_TYPE)
    const auto* ml_data_type = ml_type->IsTensorType()
                                   ? static_cast<const TensorTypeBase*>(ml_type)->GetElementType()
                                   : utils::GetElementTypeFromOptionalTensor(ml_type);
#else
    const auto* ml_data_type = static_cast<const TensorTypeBase*>(ml_type)->GetElementType();
#endif

    AllocKind alloc_kind = per_alloc_plan.alloc_kind;
    switch (alloc_kind) {
      // Right now for kAllocate and kAllocateOutput we are using same approach.
      // In the future we may want to have different way to handle it.
      case AllocKind::kAllocateOutput:
      case AllocKind::kAllocate: {
        ////checkMemory("ExecutionFrame::AllocateAsPerAllocationPlan - Same as native");
        ORT_RETURN_IF_ERROR(AllocateMLValueTensorSelfOwnBuffer(ort_value, ort_value_index, ml_data_type, alloc_info,
                                                               *shape, per_alloc_plan.create_fence_if_async));
        break;
      }
      case AllocKind::kReuse: {
        int reuse_mlvalue_index = per_alloc_plan.reused_buffer;

        ORT_RETURN_IF_ERROR(AllocateReusedOrtValueIfNotAllocatedHelper(reuse_mlvalue_index, shape));

        bool is_strided_tensor = false;
#ifdef ENABLE_TRAINING
        is_strided_tensor = per_alloc_plan.is_strided_tensor;
#endif  // ENABLE_TRAINING
        ORT_RETURN_IF_ERROR(
            AllocateMLValueTensorPreAllocateBuffer(ort_value, reuse_mlvalue_index, ml_data_type, alloc_info, *shape,
                                                   per_alloc_plan.create_fence_if_async, is_strided_tensor));
        break;
      }
      case AllocKind::kShare: {
        int reuse_mlvalue_index = per_alloc_plan.reused_buffer;

        // copy at the OrtValue level so the shared_ptr for the data is shared between the two OrtValue instances
        ort_value = GetMutableMLValue(reuse_mlvalue_index);
        break;
      }
      default: {
        std::ostringstream ostr;
        ostr << "Invalid allocation kind: " << static_cast<std::underlying_type<AllocKind>::type>(alloc_kind);
        return Status(ONNXRUNTIME, FAIL, ostr.str());
      }
    }

#if !defined(ORT_MINIMAL_BUILD) && defined(ORT_MEMORY_PROFILE)
    session_state_.GetMemoryProfiler()->GetMemoryInfo().RecordActivationAllocInfo(ort_value_index, ort_value);
#endif

    return Status::OK();
  } else if (ml_type->IsSparseTensorType()) {
    //heckMemory("ExecutionFrame::AllocateAsPerAllocationPlan - #6");
#if !defined(DISABLE_SPARSE_TENSORS)
    return AllocateSparseTensor(ort_value, *ml_type, GetAllocator(alloc_info),
                                *shape, per_alloc_plan.create_fence_if_async, session_state_);
#else
    // Model load should have failed so this should be unreachable
    ORT_THROW("SparseTensor is not supported in this build.");
#endif
  } else if (ml_type->IsTensorSequenceType()
#if !defined(DISABLE_OPTIONAL_TYPE)
             || utils::IsOptionalSeqTensor(ml_type)
#endif
  ) {
    ////checkMemory("ExecutionFrame::AllocateAsPerAllocationPlan - #7");
    AllocKind alloc_kind = per_alloc_plan.alloc_kind;

    if (alloc_kind == AllocKind::kReuse) {
      int reuse_mlvalue_index = per_alloc_plan.reused_buffer;

      ORT_RETURN_IF_ERROR(AllocateReusedOrtValueIfNotAllocatedHelper(reuse_mlvalue_index, shape));

      OrtValue& reuse_value = GetMutableMLValue(reuse_mlvalue_index);

      // copy at the OrtValue level so the shared_ptr for the data is shared between the two OrtValue instances
      ort_value = reuse_value;

      return Status::OK();
    } else {
      return AllocateTensorSequence(ort_value);
    }
  } else {
    ////checkMemory("ExecutionFrame::AllocateAsPerAllocationPlan - #8");
    return AllocateTraditionalMLValue(ort_value, *static_cast<const NonTensorTypeBase*>(ml_type));
  }
}

AllocatorPtr ExecutionFrame::GetAllocatorImpl(const OrtMemoryInfo& info) const {
  return session_state_.GetAllocator(info);
}

// This method is not thread safe!
// Return S_OK and nullptr if index map to an value that is an unused optional input/output
Status ExecutionFrame::CreateNodeOutputMLValueImpl(OrtValue& ort_value, int ort_value_idx, const TensorShape* shape) {
  return AllocateAsPerAllocationPlan(ort_value, ort_value_idx, shape);
}

void ExecutionFrame::VerifyOutputSizes(int output_index, const Node& node, const TensorShape& output_shape) {
  const NodeArg* output_def = node.OutputDefs()[output_index];
  const auto* expected_shape = output_def->Shape();
  if (expected_shape == nullptr) {
    // model didn't specify shape and shape inferencing wasn't able to calculate it so nothing to compare against
    return;
  }

  const size_t expected_rank = expected_shape->dim_size();
  bool compatible = expected_rank == output_shape.NumDimensions();
  if (compatible) {
    for (size_t i = 0; i < expected_rank; ++i) {
      const auto& expected_dim = expected_shape->dim().Get(static_cast<int>(i));
      if (expected_dim.has_dim_value() && expected_dim.dim_value() != output_shape[i]) {
        compatible = false;
        break;
      }
    }
  }

  if (!compatible) {
    LOGS(session_state_.Logger(), WARNING) << "Expected shape from model of " << *expected_shape
                                           << " does not match actual shape of " << output_shape
                                           << " for output " << output_def->Name();
  }
}

Status ExecutionFrame::ReleaseMLValueImpl(int ort_value_idx) {
  ORT_RETURN_IF_ERROR(IExecutionFrame::ReleaseMLValueImpl(ort_value_idx));
  TraceFree(ort_value_idx);
  return Status::OK();
}

const AllocPlanPerValue& ExecutionFrame::GetAllocationPlan(int ort_value_idx) {
  const SequentialExecutionPlan* p_seq_exec_plan = session_state_.GetExecutionPlan();
  const auto& alloc_plan = p_seq_exec_plan->allocation_plan;
  ORT_ENFORCE(ort_value_idx >= 0 && static_cast<size_t>(ort_value_idx) < alloc_plan.size());
  return alloc_plan[ort_value_idx];
}

void ExecutionFrame::TraceAllocate(int ort_value_idx, size_t size) {
  if (planner_.has_value()) {
    // don't trace the output tensors or external outputs.
    auto& allocation_plan = GetAllocationPlan(ort_value_idx);
    if (allocation_plan.alloc_kind == AllocKind::kAllocateOutput ||
        allocation_plan.alloc_kind == AllocKind::kAllocatedExternally) {
      return;
    }
    auto status = planner_->TraceAllocation(ort_value_idx, size);
    if (!status.IsOK()) {
      LOGS(session_state_.Logger(), WARNING) << "TraceAllocation for ort_value_idx=" << ort_value_idx
                                             << " size=" << size << " failed: " << status.ErrorMessage();
    }
  }
}

void ExecutionFrame::TraceFree(int ort_value_idx) {
  // don't trace free on output tensors.
  if (planner_.has_value() && !IsOutput(ort_value_idx)) {
    const SequentialExecutionPlan* p_seq_exec_plan = session_state_.GetExecutionPlan();
    const auto& alloc_plan = p_seq_exec_plan->allocation_plan;
    ORT_ENFORCE(ort_value_idx >= 0 && static_cast<size_t>(ort_value_idx) < alloc_plan.size());
    const auto& per_alloc_plan = alloc_plan[ort_value_idx];

    // only trace tensors
    auto ml_type = per_alloc_plan.value_type;
    if (ml_type->IsTensorType()) {
      // tensors
      auto ml_data_type = static_cast<const TensorTypeBase*>(ml_type)->GetElementType();
      // don't trace string tensors
      if (!utils::IsDataTypeString(ml_data_type)) {
        auto status = planner_->TraceFree(ort_value_idx);
        if (!status.IsOK()) {
          LOGS(session_state_.Logger(), WARNING)
              << "TraceFree for ort_value_idx=" << ort_value_idx << " failed: " << status.ErrorMessage();
        }
      }
    }
  }
}

// generate memory pattern based on the tracing of memory allocation/free in current execution
// return error if the planner is not setup.
Status ExecutionFrame::GeneratePatterns(MemoryPatternGroup& out) {
  if (!planner_.has_value()) {
    return Status(ONNXRUNTIME, FAIL, "Memory pattern planner is not enabled on this execution framework.");
  }

  return planner_->GeneratePatterns(out);
}

bool ExecutionFrame::TryGetInferredShape(int index, TensorShape& shape) const {
  // NodeArg index to OrtValue index.
  int ort_value_idx = GetNodeIdxToMLValueIdx(index);

  // Check if index is valid.
  if (ort_value_idx == NodeIndexInfo::kInvalidEntry) {
    return false;
  }

  // Search for inferred shape.
  // If inferred shape is found, it's assigned to "shape" so that caller can use it.
  if (inferred_shapes_ != nullptr) {
    auto it = inferred_shapes_->find(ort_value_idx);
    if (it != inferred_shapes_->end()) {
      shape = it->second;
      return true;
    }
  }

  // Tell the caller if the search is successful or not.
  return false;
}

}  // namespace onnxruntime<|MERGE_RESOLUTION|>--- conflicted
+++ resolved
@@ -347,13 +347,7 @@
                                const SessionState& session_state)
     : IExecutionFrame(session_state.GetOrtValueNameIdxMap(), session_state.GetNodeIndexInfo(), fetch_mlvalue_idxs),
       session_state_(session_state),
-<<<<<<< HEAD
-      mem_patterns_(nullptr),
-      planner_(nullptr) {
-  ////checkMemory("ExecutionFrame::ExecutionFrame - Start - Init"); 
-=======
       mem_patterns_(nullptr) {
->>>>>>> ee3b7574
   Init(
       feed_mlvalue_idxs, feeds, session_state.GetInitializedTensors(),
 #if !defined(DISABLE_SPARSE_TENSORS)
@@ -374,30 +368,20 @@
 #if !defined(ORT_MINIMAL_BUILD) && defined(ORT_MEMORY_PROFILE)
   session_state.GetMemoryProfiler()->GetMemoryInfo().IncreaseIteration();
 #endif
-  ////checkMemory("ExecutionFrame::ExecutionFrame - #1"); 
+  ////checkMemory("ExecutionFrame::ExecutionFrame - #1");
   // map the custom allocators to ort_value_idx entries
   if (!fetch_allocators.empty()) {
-<<<<<<< HEAD
-    ////checkMemory("ExecutionFrame::ExecutionFrame - fetching allocators"); 
-    for (size_t idx = 0, end = fetch_mlvalue_idxs.size(); idx < end; ++idx) {
-      int ort_value_idx = fetch_mlvalue_idxs[idx];
-
-      auto custom_alloc_entry = fetch_allocators.find(idx);
-      if (custom_alloc_entry != fetch_allocators.cend()) {
-        custom_allocators_[ort_value_idx] = custom_alloc_entry->second;
-=======
     custom_allocators_.reserve(fetch_allocators.size());
     const auto idx_size = fetch_mlvalue_idxs.size();
     for (const auto& e : fetch_allocators) {
       if (e.first < idx_size) {
         int ort_value_idx = fetch_mlvalue_idxs[e.first];
         custom_allocators_.insert_or_assign(ort_value_idx, e.second);
->>>>>>> ee3b7574
-      }
-    }
-  }
-
-  ////checkMemory("ExecutionFrame::ExecutionFrame - #2"); 
+      }
+    }
+  }
+
+  ////checkMemory("ExecutionFrame::ExecutionFrame - #2");
   // If the session enable memory pattern optimization
   // and we have execution plan generated, try to setup
   // memory pattern optimization.
@@ -408,7 +392,7 @@
   /// original code
   if (session_state.GetEnableMemoryPattern() && session_state.GetExecutionPlan()) {
   #endif
-    ////checkMemory("ExecutionFrame::ExecutionFrame - #2 - Mem pattern enabled"); 
+    ////checkMemory("ExecutionFrame::ExecutionFrame - #2 - Mem pattern enabled");
     bool all_tensors = true;
     // Reserve mem to avoid re-allocation.
     for (const auto& feed : feeds) {
@@ -417,20 +401,15 @@
         break;
       }
     }
-<<<<<<< HEAD
-    ////checkMemory("ExecutionFrame::ExecutionFrame - #2 - Mid if statment"); 
-    //if there are some traditional ml value type in inputs disable the memory pattern optimization.
-=======
 
     // if there are some traditional ml value type in inputs disable the memory pattern optimization.
->>>>>>> ee3b7574
     if (all_tensors) {
       mem_patterns_ = session_state.GetMemoryPatternGroup(feeds, feed_mlvalue_idxs, inferred_shapes_);
       // if no existing patterns, generate one in this execution frame
       if (!mem_patterns_) {
         planner_.emplace(*session_state.GetExecutionPlan());
       } else {
-        ////checkMemory("ExecutionFrame::ExecutionFrame - #2 - before for loop"); 
+        ////checkMemory("ExecutionFrame::ExecutionFrame - #2 - before for loop");
         // pre-allocate the big chunk requested in memory pattern.
         // all the internal kernel's input/output tensors will be allocated on these buffer.
         buffers_.reserve(mem_patterns_->locations.size());
@@ -496,7 +475,7 @@
       }
     }
   }
-  ////checkMemory("ExecutionFrame::ExecutionFrame - End"); 
+  ////checkMemory("ExecutionFrame::ExecutionFrame - End");
 }
 
 ExecutionFrame::~ExecutionFrame() = default;
@@ -586,13 +565,8 @@
       }
     }
   }
-<<<<<<< HEAD
-  ////checkMemory("ExecutionFrame::AllocateMLValueTensorSelfOwnBufferHelper - #5");
-  //no memory pattern, or the pattern is not correct.
-=======
 
   // no memory pattern, or the pattern is not correct.
->>>>>>> ee3b7574
   if (!alloc) alloc = GetAllocator(location);
   ////checkMemory("ExecutionFrame::AllocateMLValueTensorSelfOwnBufferHelper - #5 - 1");
   Tensor::InitOrtValue(element_type, shape, std::move(alloc), ort_value);
