--- conflicted
+++ resolved
@@ -4,14 +4,10 @@
 #pragma once
 #include "gsl/gsl"
 
-#ifndef PROVIDER_BRIDGE_PROVIDER
+#ifndef SHARED_PROVIDER
 #include "core/framework/utils.h"
-<<<<<<< HEAD
+#include "core/common/safeint.h"
 #endif
-
-=======
-#include "core/common/safeint.h"
->>>>>>> 6285ee23
 namespace onnxruntime {
 
 struct TensorPitches : std::vector<int64_t> {
@@ -513,4 +509,4 @@
   std::vector<int64_t> indices_;  // There is no index for innermost axis since it's a special case
 };
 
-}  // namespace onnxruntime+}  // namespace onnxruntime
