// Copyright (c) Microsoft Corporation. All rights reserved.
// Licensed under the MIT License.

#include "core/providers/tensorrt/tensorrt_execution_provider_info.h"

#include "core/common/make_string.h"
#include "core/common/parse_string.h"
#include "core/framework/provider_options_utils.h"
#include "core/providers/cuda/cuda_common.h"

namespace onnxruntime {
namespace tensorrt {
namespace provider_option_names {
constexpr const char* kDeviceId = "device_id";
constexpr const char* kMaxPartitionIterations = "trt_max_partition_iterations";
constexpr const char* kMinSubgraphSize = "trt_min_subgraph_size";
constexpr const char* kMaxWorkspaceSize = "trt_max_workspace_size";
constexpr const char* kFp16Enable = "trt_fp16_enable";
constexpr const char* kInt8Enable = "trt_int8_enable";
constexpr const char* kInt8CalibTable = "trt_int8_calibration_table_name";
constexpr const char* kInt8UseNativeCalibTable = "trt_int8_use_native_calibration_table";
constexpr const char* kDLAEnable = "trt_dla_enable";
constexpr const char* kDLACore = "trt_dla_core";
constexpr const char* kDumpSubgraphs = "trt_dump_subgraphs";
constexpr const char* kEngineCacheEnable = "trt_engine_cache_enable";
constexpr const char* kCachePath = "trt_engine_cache_path";
constexpr const char* kDecryptionEnable = "trt_engine_decryption_enable";
constexpr const char* kDecryptionLibPath = "trt_engine_decryption_lib_path";
constexpr const char* kForceSequentialEngineBuild = "trt_force_sequential_engine_build";
<<<<<<< HEAD
constexpr const char* kCUDAGraphEnable = "trt_cuda_graph_enable";
=======
// add new provider option name here. 
>>>>>>> bd08f11a
}  // namespace provider_option_names
}  // namespace tensorrt 

TensorrtExecutionProviderInfo TensorrtExecutionProviderInfo::FromProviderOptions(const ProviderOptions& options) {
  TensorrtExecutionProviderInfo info{};
  ORT_THROW_IF_ERROR(
      ProviderOptionsParser{}
          .AddValueParser(
              tensorrt::provider_option_names::kDeviceId,
              [&info](const std::string& value_str) -> Status {
                ORT_RETURN_IF_ERROR(ParseStringWithClassicLocale(value_str, info.device_id));
                int num_devices{};
                ORT_RETURN_IF_NOT(
                    CUDA_CALL(cudaGetDeviceCount(&num_devices)),
                    "cudaGetDeviceCount() failed.");
                ORT_RETURN_IF_NOT(
                    0 <= info.device_id && info.device_id < num_devices,
                    "Invalid device ID: ", info.device_id,
                    ", must be between 0 (inclusive) and ", num_devices, " (exclusive).");
                return Status::OK();
              })
          .AddAssignmentToReference(tensorrt::provider_option_names::kMaxPartitionIterations, info.max_partition_iterations)
          .AddAssignmentToReference(tensorrt::provider_option_names::kMinSubgraphSize, info.min_subgraph_size)
          .AddAssignmentToReference(tensorrt::provider_option_names::kMaxWorkspaceSize, info.max_workspace_size)
          .AddAssignmentToReference(tensorrt::provider_option_names::kFp16Enable, info.fp16_enable)
          .AddAssignmentToReference(tensorrt::provider_option_names::kInt8Enable, info.int8_enable)
          .AddAssignmentToReference(tensorrt::provider_option_names::kInt8CalibTable, info.int8_calibration_table_name)
          .AddAssignmentToReference(tensorrt::provider_option_names::kInt8UseNativeCalibTable, info.int8_use_native_calibration_table)
          .AddAssignmentToReference(tensorrt::provider_option_names::kDLAEnable, info.dla_enable)
          .AddAssignmentToReference(tensorrt::provider_option_names::kDLACore, info.dla_core)		  
          .AddAssignmentToReference(tensorrt::provider_option_names::kDumpSubgraphs, info.dump_subgraphs)
          .AddAssignmentToReference(tensorrt::provider_option_names::kEngineCacheEnable, info.engine_cache_enable)
          .AddAssignmentToReference(tensorrt::provider_option_names::kCachePath, info.engine_cache_path)
          .AddAssignmentToReference(tensorrt::provider_option_names::kDecryptionEnable, info.engine_decryption_enable)
          .AddAssignmentToReference(tensorrt::provider_option_names::kDecryptionLibPath, info.engine_decryption_lib_path) 
          .AddAssignmentToReference(tensorrt::provider_option_names::kForceSequentialEngineBuild, info.force_sequential_engine_build)
<<<<<<< HEAD
          .AddAssignmentToReference(tensorrt::provider_option_names::kCUDAGraphEnable, info.cuda_graph_enable)
          .Parse(options));
=======
          .Parse(options)); // add new provider option here.
>>>>>>> bd08f11a

  return info;
}

ProviderOptions TensorrtExecutionProviderInfo::ToProviderOptions(const TensorrtExecutionProviderInfo& info) {

  const ProviderOptions options{
      {tensorrt::provider_option_names::kDeviceId, MakeStringWithClassicLocale(info.device_id)},
      {tensorrt::provider_option_names::kMaxPartitionIterations, MakeStringWithClassicLocale(info.max_partition_iterations)},
      {tensorrt::provider_option_names::kMinSubgraphSize, MakeStringWithClassicLocale(info.min_subgraph_size)},
      {tensorrt::provider_option_names::kMaxWorkspaceSize, MakeStringWithClassicLocale(info.max_workspace_size)},
      {tensorrt::provider_option_names::kFp16Enable, MakeStringWithClassicLocale(info.fp16_enable)},
      {tensorrt::provider_option_names::kInt8Enable, MakeStringWithClassicLocale(info.int8_enable)},
      {tensorrt::provider_option_names::kInt8CalibTable, MakeStringWithClassicLocale(info.int8_calibration_table_name)},
      {tensorrt::provider_option_names::kInt8UseNativeCalibTable, MakeStringWithClassicLocale(info.int8_use_native_calibration_table)},
      {tensorrt::provider_option_names::kDLAEnable, MakeStringWithClassicLocale(info.dla_enable)},
      {tensorrt::provider_option_names::kDLACore, MakeStringWithClassicLocale(info.dla_core)},
      {tensorrt::provider_option_names::kDumpSubgraphs, MakeStringWithClassicLocale(info.dump_subgraphs)},
      {tensorrt::provider_option_names::kEngineCacheEnable, MakeStringWithClassicLocale(info.engine_cache_enable)},
      {tensorrt::provider_option_names::kCachePath, MakeStringWithClassicLocale(info.engine_cache_path)},
      {tensorrt::provider_option_names::kDecryptionEnable, MakeStringWithClassicLocale(info.engine_decryption_enable)},
      {tensorrt::provider_option_names::kDecryptionLibPath, MakeStringWithClassicLocale(info.engine_decryption_lib_path)},
      {tensorrt::provider_option_names::kForceSequentialEngineBuild, MakeStringWithClassicLocale(info.force_sequential_engine_build)},
<<<<<<< HEAD
      {tensorrt::provider_option_names::kCUDAGraphEnable, MakeStringWithClassicLocale(info.cuda_graph_enable)},
=======
      // add new provider option here.
>>>>>>> bd08f11a
  };
  return options;
}

ProviderOptions TensorrtExecutionProviderInfo::ToProviderOptions(const OrtTensorRTProviderOptions& info) {

  auto empty_if_null = [](const char* s) { return s != nullptr ? std::string{s} : std::string{}; };
  const std::string kInt8CalibTable_ = empty_if_null(info.trt_int8_calibration_table_name);
  const std::string kCachePath_ = empty_if_null(info.trt_engine_cache_path);
  const std::string kDecryptionLibPath_ = empty_if_null(info.trt_engine_decryption_lib_path);

  const ProviderOptions options{
      {tensorrt::provider_option_names::kDeviceId, MakeStringWithClassicLocale(info.device_id)},
      {tensorrt::provider_option_names::kMaxPartitionIterations, MakeStringWithClassicLocale(info.trt_max_partition_iterations)},
      {tensorrt::provider_option_names::kMinSubgraphSize, MakeStringWithClassicLocale(info.trt_min_subgraph_size)},
      {tensorrt::provider_option_names::kMaxWorkspaceSize, MakeStringWithClassicLocale(info.trt_max_workspace_size)},
      {tensorrt::provider_option_names::kFp16Enable, MakeStringWithClassicLocale(info.trt_fp16_enable)},
      {tensorrt::provider_option_names::kInt8Enable, MakeStringWithClassicLocale(info.trt_int8_enable)},
      {tensorrt::provider_option_names::kInt8CalibTable, kInt8CalibTable_},
      {tensorrt::provider_option_names::kInt8UseNativeCalibTable, MakeStringWithClassicLocale(info.trt_int8_use_native_calibration_table)},
      {tensorrt::provider_option_names::kDLAEnable, MakeStringWithClassicLocale(info.trt_dla_enable)},
      {tensorrt::provider_option_names::kDLACore, MakeStringWithClassicLocale(info.trt_dla_core)},
      {tensorrt::provider_option_names::kDumpSubgraphs, MakeStringWithClassicLocale(info.trt_dump_subgraphs)},
      {tensorrt::provider_option_names::kEngineCacheEnable, MakeStringWithClassicLocale(info.trt_engine_cache_enable)},
      {tensorrt::provider_option_names::kCachePath, kCachePath_},
      {tensorrt::provider_option_names::kDecryptionEnable, MakeStringWithClassicLocale(info.trt_engine_decryption_enable)},
      {tensorrt::provider_option_names::kDecryptionLibPath, kDecryptionLibPath_},
      {tensorrt::provider_option_names::kForceSequentialEngineBuild, MakeStringWithClassicLocale(info.trt_force_sequential_engine_build)},
      {tensorrt::provider_option_names::kCUDAGraphEnable, MakeStringWithClassicLocale(info.trt_cuda_graph_enable)},
  };
  return options;
}
}  // namespace onnxruntime<|MERGE_RESOLUTION|>--- conflicted
+++ resolved
@@ -27,11 +27,8 @@
 constexpr const char* kDecryptionEnable = "trt_engine_decryption_enable";
 constexpr const char* kDecryptionLibPath = "trt_engine_decryption_lib_path";
 constexpr const char* kForceSequentialEngineBuild = "trt_force_sequential_engine_build";
-<<<<<<< HEAD
-constexpr const char* kCUDAGraphEnable = "trt_cuda_graph_enable";
-=======
-// add new provider option name here. 
->>>>>>> bd08f11a
+// add new provider option name here.
+constexpr const char* kCUDAGraphEnable = "trt_cuda_graph_enable"; 
 }  // namespace provider_option_names
 }  // namespace tensorrt 
 
@@ -68,12 +65,8 @@
           .AddAssignmentToReference(tensorrt::provider_option_names::kDecryptionEnable, info.engine_decryption_enable)
           .AddAssignmentToReference(tensorrt::provider_option_names::kDecryptionLibPath, info.engine_decryption_lib_path) 
           .AddAssignmentToReference(tensorrt::provider_option_names::kForceSequentialEngineBuild, info.force_sequential_engine_build)
-<<<<<<< HEAD
-          .AddAssignmentToReference(tensorrt::provider_option_names::kCUDAGraphEnable, info.cuda_graph_enable)
-          .Parse(options));
-=======
+          .AddAssignmentToReference(tensorrt::provider_option_names::kCUDAGraphEnable, info.cuda_graph_enable)//slx
           .Parse(options)); // add new provider option here.
->>>>>>> bd08f11a
 
   return info;
 }
@@ -97,11 +90,8 @@
       {tensorrt::provider_option_names::kDecryptionEnable, MakeStringWithClassicLocale(info.engine_decryption_enable)},
       {tensorrt::provider_option_names::kDecryptionLibPath, MakeStringWithClassicLocale(info.engine_decryption_lib_path)},
       {tensorrt::provider_option_names::kForceSequentialEngineBuild, MakeStringWithClassicLocale(info.force_sequential_engine_build)},
-<<<<<<< HEAD
+      // add new provider option here.
       {tensorrt::provider_option_names::kCUDAGraphEnable, MakeStringWithClassicLocale(info.cuda_graph_enable)},
-=======
-      // add new provider option here.
->>>>>>> bd08f11a
   };
   return options;
 }
