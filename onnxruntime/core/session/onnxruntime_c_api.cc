--- conflicted
+++ resolved
@@ -2605,7 +2605,7 @@
 
     // Start of Version 14 API in progress, safe to modify/rename/rearrange until we ship
     &OrtApis::MemoryInfoGetDeviceType,
-<<<<<<< HEAD
+    &OrtApis::UpdateEnvWithCustomLogLevel,
     &OrtApis::KernelInfo_GetInputCount,
     &OrtApis::KernelInfo_GetOutputCount,
     &OrtApis::KernelInfo_GetInputInfo,
@@ -2614,11 +2614,8 @@
     &OrtApis::KernelIOInfo_GetName,
     &OrtApis::KernelIOInfo_GetTypeInfo,
     &OrtApis::HasSessionConfigEntry,
-    &OrtApis::GetSessionConfigEntry};
-=======
-    &OrtApis::UpdateEnvWithCustomLogLevel,
+    &OrtApis::GetSessionConfigEntry,
 };
->>>>>>> 369a8224
 
 
 
