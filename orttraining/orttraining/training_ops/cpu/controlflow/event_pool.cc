--- conflicted
+++ resolved
@@ -28,15 +28,12 @@
   std::unique_lock<std::mutex> lock(pool_[id].mutex);
   pool_[id].cv.wait(lock, [this, id] { return pool_[id].signaled.load(); });
   pool_[id].signaled.store(false);
-<<<<<<< HEAD
-=======
 };
 
 void OrtEventPool::ResetEvent(int64_t id) {
   CheckRange(id);
   std::unique_lock<std::mutex> lock(pool_[id].mutex);
   pool_[id].signaled.store(false);
->>>>>>> 3b92956c
 };
 
 void OrtEventPool::WaitEvent(int64_t id) const {
